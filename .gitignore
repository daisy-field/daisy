# Byte-compiled / optimized / DLL files
__pycache__/
*.py[cod]
*$py.class

# C extensions
*.so

<<<<<<< HEAD
# pyproject installation files
src/of_ids.egg-info
__pycache__/
/src/chord/lib.py
/src/chord/testclient.py
=======
# Distribution / packaging
.Python
build/
develop-eggs/
dist/
downloads/
eggs/
.eggs/
lib/
lib64/
parts/
sdist/
var/
wheels/
share/python-wheels/
*.egg-info/
.installed.cfg
*.egg
MANIFEST

# PyInstaller
#  Usually these files are written by a python script from a template
#  before PyInstaller builds the exe, so as to inject date/other infos into it.
*.manifest
*.spec

# Installer logs
pip-log.txt
pip-delete-this-directory.txt

# Unit test / coverage reports
htmlcov/
.tox/
.nox/
.coverage
.coverage.*
.cache
nosetests.xml
coverage.xml
*.cover
*.py,cover
.hypothesis/
.pytest_cache/
cover/

# Translations
*.mo
*.pot

# Django stuff:
*.log
local_settings.py
db.sqlite3
db.sqlite3-journal

# Flask stuff:
instance/
.webassets-cache

# Scrapy stuff:
.scrapy

# Sphinx documentation
docs/_build/

# PyBuilder
.pybuilder/
target/

# Jupyter Notebook
.ipynb_checkpoints

# IPython
profile_default/
ipython_config.py

# pyenv
#   For a library or package, you might want to ignore these files since the code is
#   intended to run in multiple environments; otherwise, check them in:
# .python-version

# pipenv
#   According to pypa/pipenv#598, it is recommended to include Pipfile.lock in version control.
#   However, in case of collaboration, if having platform-specific dependencies or dependencies
#   having no cross-platform support, pipenv may install dependencies that don't work, or not
#   install all needed dependencies.
#Pipfile.lock

# poetry
#   Similar to Pipfile.lock, it is generally recommended to include poetry.lock in version control.
#   This is especially recommended for binary packages to ensure reproducibility, and is more
#   commonly ignored for libraries.
#   https://python-poetry.org/docs/basic-usage/#commit-your-poetrylock-file-to-version-control
#poetry.lock

# pdm
#   Similar to Pipfile.lock, it is generally recommended to include pdm.lock in version control.
#pdm.lock
#   pdm stores project-wide configurations in .pdm.toml, but it is recommended to not include it
#   in version control.
#   https://pdm.fming.dev/#use-with-ide
.pdm.toml

# PEP 582; used by e.g. github.com/David-OConnor/pyflow and github.com/pdm-project/pdm
__pypackages__/

# Celery stuff
celerybeat-schedule
celerybeat.pid

# SageMath parsed files
*.sage.py

# Environments
.env
.venv
env/
venv/
ENV/
env.bak/
venv.bak/

# Spyder project settings
.spyderproject
.spyproject

# Rope project settings
.ropeproject

# mkdocs documentation
/site

# mypy
.mypy_cache/
.dmypy.json
dmypy.json

# Pyre type checker
.pyre/

# pytype static type analyzer
.pytype/

# Cython debug symbols
cython_debug/

# PyCharm
#  JetBrains specific template is maintained in a separate JetBrains.gitignore that can
#  be found at https://github.com/github/gitignore/blob/main/Global/JetBrains.gitignore
#  and can be added to the global gitignore or merged into this file.  For a more nuclear
#  option (not recommended) you can uncomment the following to ignore the entire idea folder.
.idea/
>>>>>>> 85fb1819
<|MERGE_RESOLUTION|>--- conflicted
+++ resolved
@@ -6,13 +6,6 @@
 # C extensions
 *.so
 
-<<<<<<< HEAD
-# pyproject installation files
-src/of_ids.egg-info
-__pycache__/
-/src/chord/lib.py
-/src/chord/testclient.py
-=======
 # Distribution / packaging
 .Python
 build/
@@ -164,5 +157,4 @@
 #  be found at https://github.com/github/gitignore/blob/main/Global/JetBrains.gitignore
 #  and can be added to the global gitignore or merged into this file.  For a more nuclear
 #  option (not recommended) you can uncomment the following to ignore the entire idea folder.
-.idea/
->>>>>>> 85fb1819
+.idea/