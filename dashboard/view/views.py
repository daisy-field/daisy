--- conflicted
+++ resolved
@@ -1,10 +1,9 @@
-<<<<<<< HEAD
 from dash_bootstrap_templates import load_figure_template
-=======
+
 # This Source Code Form is subject to the terms of the Mozilla Public
 # License, v. 2.0. If a copy of the MPL was not distributed with this
 # file, You can obtain one at https://mozilla.org/MPL/2.0/.
->>>>>>> ec3f0acb
+
 from django.shortcuts import render
 # Create your views here.
 from api.models import Accuracy #, Recall, Precision, F1
