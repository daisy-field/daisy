[project]
# This is the name of your project. The first time you publish this
# package, this name will be registered for you. It will determine how
# users can install this project, e.g.:
#
# $ pip install sampleproject
#
# And where it will live on PyPI: https://pypi.org/project/sampleproject/
#
# There are some restrictions on what makes a valid project name
# specification here:
# https://packaging.python.org/specifications/core-metadata/#name
name = "daisy"  # Required

# Versions should comply with PEP 440:
# https://www.python.org/dev/peps/pep-0440/
#
# For a discussion on single-sourcing the version, see
# https://packaging.python.org/guides/single-sourcing-package-version/
version = "0.1"  # Required

# This is a one-line description or tagline of what your project does. This
# corresponds to the "Summary" metadata field:
# https://packaging.python.org/specifications/core-metadata/#summary
#description = "A cool Python project"  # Optional

# This is an optional longer description of your project that represents
# the body of text which users will see when they visit PyPI.
#
# Often, this is the same as your README, so you can just read it in from
# that file directly (as we have already done above)
#
# This field corresponds to the "Description" metadata field:
# https://packaging.python.org/specifications/core-metadata/#description-optional
readme = "README.md" # Optional

# Specify which Python versions you support. In contrast to the
# 'Programming Language' classifiers above, 'pip install' will check this
# and refuse to install the project if the version does not match. See
# https://packaging.python.org/guides/distributing-packages-using-setuptools/#python-requires
requires-python = "~=3.12"

# This is either text indicating the license for the distribution, or a file
# that contains the license
# https://packaging.python.org/en/latest/specifications/core-metadata/#license
license = { file = "LICENSE.txt" }

# This field adds keywords for your project which will appear on the
# project page. What does your project relate to?
#
# Note that this is a list of additional keywords, separated
# by commas, to be used to assist searching for the distribution in a
# larger catalog.
#keywords = ["sample", "setuptools", "development"]  # Optional

# This should be your name or the name of the organization who originally
# authored the project, and a valid email address corresponding to the name
# listed.
authors = [
    { name = "Fabian Hofmann", email = "fabian.hofmann@dai-labor.de" },
    { name = "Jonathan Ackerschewski", email = "jonathan.ackerschewski@dai-labor.de" },
    { name = "Seraphin Zunzer", email = "SeraphinJasper.Zunzer@gt-arc.com" },
    { name = "Lotta Hareja Fejzula", email = "Lotta.Fejzula@outlook.de" }
]

# This should be your name or the names of the organization who currently
# maintains the project, and a valid email address corresponding to the name
# listed.
maintainers = [
    { name = "Fabian Hofmann", email = "fabian.hofmann@dai-labor.de" },
    { name = "Jonathan Ackerschewski", email = "jonathan.ackerschewski@dai-labor.de" },
    { name = "Seraphin Zunzer", email = "SeraphinJasper.Zunzer@gt-arc.com" },
]

# Classifiers help users find your project by categorizing it.
#
# For a list of valid classifiers, see https://pypi.org/classifiers/
classifiers = [
    # How mature is this project? Common values are
    #   3 - Alpha
    #   4 - Beta
    #   5 - Production/Stable
    "Development Status :: 3 - Alpha",
    # Indicate who your project is intended for
    "Intended Audience :: Developers",
    "Topic :: Software Development :: Libraries :: Application Frameworks",
    # Pick your license as you wish
    "License :: OSI Approved :: MPL-2.0 License",
    # Specify the Python versions you support here. In particular, ensure
    # that you indicate you support Python 3. These classifiers are *not*
    # checked by "pip install". See instead "requires-python" key in this file.
    "Programming Language :: Python :: 3",
    "Programming Language :: Python :: 3.12",
    "Programming Language :: Python :: 3 :: Only",
]

# This field lists other packages that your project depends on to run.
# Any package you put here will be installed by pip when your project is
# installed, so they must be valid existing projects.
#
# For an analysis of this field vs pip's requirements files see:
# https://packaging.python.org/discussions/install-requires-vs-requirements/
dependencies = [
    "tensorflow~=2.18.0",
    "numpy~=2.0.2",
    "pyshark~=0.6",
    "lz4~=4.4.3",
    "dash~=2.18.2",
    "plotly~=6.0.0",
    "django~=5.1.6",
    "djangorestframework~=3.15.2",
    "pyparsing~=3.2.1",
    "typing-extensions~=4.12.2",
    "natsort~=8.4.0"
]

# List additional groups of dependencies here (e.g. development
# dependencies). Users will be able to install these using the "extras"
# syntax, for example:
#
#   $ pip install sampleproject[dev]
#
# Similar to `dependencies` above, these must be valid existing
# projects.
[project.optional-dependencies] # Optional
<<<<<<< HEAD
cuda = ["tensorflow[and-cuda]~=2.18.0"]
dev = ["pre-commit", "ruff", "pytest~=8.3.4", "pytest-cov~=6.0.0", "genbadge[coverage]"]
=======
cuda = ["tensorflow[and-cuda]~=2.15.0"]
dev = ["pre-commit", "ruff", "pytest~=8.3.3", "pytest-cov~=6.0.0", "genbadge[coverage]"]
>>>>>>> 315e4966
#dev = ["check-manifest"]

# List URLs that are relevant to your project
#
# This field corresponds to the "Project-URL" and "Home-Page" metadata fields:
# https://packaging.python.org/specifications/core-metadata/#project-url-multiple-use
# https://packaging.python.org/specifications/core-metadata/#home-page-optional
#
# Examples listed include a pattern for specifying where the package tracks
# issues, where the source is hosted, where to say thanks to the package
# maintainers, and where to support the project financially. The key is
# what's used to render the link text on PyPI.
[project.urls]  # Optional
#"Homepage" = "https://github.com/pypa/sampleproject"
#"Bug Reports" = "https://github.com/pypa/sampleproject/issues"
#"Funding" = "https://donate.pypi.org"
#"Say Thanks!" = "http://saythanks.io/to/example"
#"Source" = "https://github.com/pypa/sampleproject/"

# The following would provide a command line executable called `sample`
# which executes the function `main` from this package when invoked.
[project.scripts]
pyshark_data_collector = "daisy.scripts.data_collection:pyshark_data_collector"
model_aggr_server = "daisy.scripts.generic_fids_components:model_aggr_server"
eval_aggr_server = "daisy.scripts.generic_fids_components:eval_aggr_server"
pred_aggr_server = "daisy.scripts.generic_fids_components:pred_aggr_server"
dashboard = "daisy.scripts.generic_fids_components:dashboard"
demo_202303_client = "daisy.scripts.demo_components:demo_202303_client"

# This is configuration specific to the `setuptools` build backend.
# If you are using a different build backend, you will need to change this.
[tool.setuptools]
# If there are data files included in your packages that need to be
# installed, specify them here.
#package-data = {"sample" = ["*.dat"]}

# Choosing a build backend:
# https://packaging.python.org/en/latest/tutorials/packaging-projects/#choosing-a-build-backend
[build-system]
# A list of packages that are needed to build your package:
requires = ["setuptools"]  # REQUIRED if [build-system] table is used
# The name of the Python object that frontends will use to perform the build:
build-backend = "setuptools.build_meta"  # If not defined, then legacy behavior can happen.

[tool.pytest.ini_options]
pythonpath = "src"
# Changes import style for running tests. Refer to:
# https://docs.pytest.org/en/stable/explanation/goodpractices.html#choosing-an-import-mode
addopts = [
    "--import-mode=importlib",
]<|MERGE_RESOLUTION|>--- conflicted
+++ resolved
@@ -123,13 +123,8 @@
 # Similar to `dependencies` above, these must be valid existing
 # projects.
 [project.optional-dependencies] # Optional
-<<<<<<< HEAD
 cuda = ["tensorflow[and-cuda]~=2.18.0"]
 dev = ["pre-commit", "ruff", "pytest~=8.3.4", "pytest-cov~=6.0.0", "genbadge[coverage]"]
-=======
-cuda = ["tensorflow[and-cuda]~=2.15.0"]
-dev = ["pre-commit", "ruff", "pytest~=8.3.3", "pytest-cov~=6.0.0", "genbadge[coverage]"]
->>>>>>> 315e4966
 #dev = ["check-manifest"]
 
 # List URLs that are relevant to your project
