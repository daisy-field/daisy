--- conflicted
+++ resolved
@@ -111,15 +111,12 @@
     "djangorestframework~=3.14.0",
     "pyparsing~=3.2.0",
     "typing-extensions~=4.12.2",
-<<<<<<< HEAD
     "psutil~=7.0.0",
     "matplotlib~=3.10.1",
     "pandas~=2.2.3",
     "scikit-learn~=1.6.1",
     "seaborn~=0.13.2"
-=======
     "natsort~=8.4.0"
->>>>>>> 51b0a215
 ]
 
 # List additional groups of dependencies here (e.g. development
@@ -163,6 +160,7 @@
 demo_202303_client = "daisy.scripts.demo_components:demo_202303_client"
 demo_cic_client = "daisy.scripts.demo_components:demo_cic_client"
 demo_dsfids_client = "daisy.scripts.demo_components:demo_dsfids_client"
+
 # This is configuration specific to the `setuptools` build backend.
 # If you are using a different build backend, you will need to change this.
 [tool.setuptools]
