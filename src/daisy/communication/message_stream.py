# Copyright (C) 2024-2025 DAI-Labor and others
#
# This Source Code Form is subject to the terms of the Mozilla Public
# License, v. 2.0. If a copy of the MPL was not distributed with this
# file, You can obtain one at https://mozilla.org/MPL/2.0/.
"""An efficient, persistent, and stateless communications stream between two
endpoints over BSD sockets. Supports SSL (soon) and LZ4 compression.

Author: Fabian Hofmann
Modified: 16.10.24
"""

import ctypes
import logging
import pickle
import queue
import select
import socket
import sys
import threading
from time import sleep, time
from typing import Callable, Iterable, Optional, Self

# noinspection PyUnresolvedReferences
from lz4.frame import compress, decompress


class _EndpointSocket:
    """A bundle of up to two sockets, that is used to communicate with another
    endpoint over a persistent TCP connection in synchronous manner. Supports
    authentication and encryption over SSL, and stream compression using LZ4.
    Thread-safe for both access to the same endpoint socket and using multiple
    threads using endpoint sockets set to the same address (this is organized through
    an array of class variables, see below for more info).

    :cvar _listen_socks: Active listen sockets, along with a respective lock to access
    each safely.
    :cvar _acc_r_socks: Pending registered connection cache for each listen socket.
    :cvar _acc_p_socks: Pending unregistered connection queue for each listen socket.
    :cvar _reg_r_addrs: Registered remote addresses.
    :cvar _addr_map: Mapping between registered remote addresses and their aliases.
    :cvar _act_l_counts: Active thread counter for each listen socket. Socket closes
    if counter reaches zero.
    :cvar _lock: General purpose lock to ensure safe access to class variables.
    :cvar _cls_logger: General purpose logger for class methods.
    :cvar _cls_log_level: Log level of class methods.
    """

    _listen_socks: dict[tuple[str, int], tuple[socket.socket, threading.Lock]] = {}
    _acc_r_socks: dict[
        tuple[str, int], tuple[dict[tuple[str, int], socket.socket], threading.Lock]
    ] = {}
    _acc_p_socks: dict[
        tuple[str, int], queue.Queue[tuple[socket.socket, tuple[str, int]]]
    ] = {}
    _reg_r_addrs: set[tuple[str, int]] = set()
    _addr_map: dict[tuple[str, int], set[tuple[str, int]]] = {}
    _act_l_counts: dict[tuple[str, int], int] = {}
    _lock = threading.Lock()
    _cls_logger: logging.Logger = logging.getLogger("EndpointSocketCLS")
    _cls_log_level: int = None

    _logger: logging.Logger

    _addr: tuple[str, int]
    _remote_addr: Optional[tuple[str, int]]
    _acceptor: bool

    _send_b_size: int
    _recv_b_size: int
    _sock: Optional[socket.socket]
    _sock_lock: threading.Lock

    _keep_alive: bool

    _conn_rdy: threading.Event
    _opened: bool

    def __init__(
        self,
        name: str = "EndpointSocket",
        log_level: int = None,
        addr: tuple[str, int] = None,
        remote_addr: tuple[str, int] = None,
        acceptor: bool = True,
        send_b_size: int = 65536,
        recv_b_size: int = 65536,
        keep_alive: bool = True,
    ):
        """Creates a new endpoint socket. Implementation note: A pre-defined remote
        address is not a guarantee that this endpoint will successfully be allowed to
        initialize for this remote address --- for example if another endpoint sock
        with the same remote address (be it generic or pre-defined) has already been
        registered, then the current one will throw an error.

        :param name: Name of endpoint for logging purposes.
        :param log_level: Logging level of endpoint socket.
        :param addr: Address of endpoint. Mandatory in acceptor mode (acceptor set to
        True), for initiators this fixes the address the endpoint is bound to.
        :param remote_addr: Address of remote endpoint to be connected to. Mandatory in
        initiator mode (acceptor set to false), for acceptors this fixes the remote
        endpoint that is allowed to be connected to this endpoint.
        :param acceptor: Determines whether the endpoint accepts or initiates
        connections to/from other endpoints.
        :param send_b_size: Underlying send buffer size of socket.
        :param recv_b_size: Underlying receive buffer size of socket.
        :param keep_alive: Determines whether to attempt re-connects after the remote
        endpoint has terminated the connection.
        :raises ValueError: If the remote address is already taken for the acceptor,
        or if the address/remote address is not provided for acceptor/initiator.
        """
        self._logger = logging.getLogger(name)
        if log_level:
            self._logger.setLevel(log_level)
            self.set_cls_log_level(log_level)
        self._logger.info(f"Initializing endpoint socket {addr, remote_addr}...")

        self._addr = addr if addr is not None else ("0.0.0.0", 0)
        self._remote_addr = remote_addr
        self._acceptor = acceptor
        if acceptor:
            if addr is None:
                raise ValueError("Accepting endpoint socket requires an address!")
            elif remote_addr is not None:
                self._reg_remote(remote_addr)
                self._fix_rp_acc_socks(addr, remote_addr)
        elif remote_addr is None:
            raise ValueError("Initiating endpoint socket requires a remote address!")

        self._send_b_size = send_b_size
        self._recv_b_size = recv_b_size
        self._sock = None
        self._sock_lock = threading.Lock()

        self._keep_alive = keep_alive

        self._conn_rdy = threading.Event()
        self._opened = False
        self._logger.info(f"Endpoint socket {addr, remote_addr} initialized.")

    def open(self):
        """Opens the endpoint socket along with its underlying socket(s) and its
        connection to a/the remote endpoint socket. Blocking until the connection is
        established.
        """
        self._logger.info("Opening endpoint socket...")
        self._opened = True
        if self._acceptor:
            self._open_l_socket(self._addr)
        self._sock_lock.acquire()
        self._conn_rdy.set()
        self._connect(initial=True)
        self._logger.info("Endpoint socket opened.")

    def close(self, shutdown: bool = False):
        """Closes the endpoint socket, cleaning up any underlying datastructures if
        acceptor. If already closed, allows the cleanup of just the datastructures
        incase a shutdown is requested.
        """
        if (
            not self._opened
            and shutdown
            and self._acceptor
            and self._remote_addr is not None
        ):
            self._unreg_remote(self._addr, self._remote_addr)
            return

        self._logger.info("Closing endpoint socket...")
        self._opened = False
        with self._sock_lock:
            _close_socket(self._sock)
            self._sock = None
            if self._acceptor:
                if shutdown and self._remote_addr is not None:
                    self._unreg_remote(self._addr, self._remote_addr)
                self._close_l_socket(self._addr)
        self._logger.info("Endpoint socket closed.")

    def send(self, p_data: bytes):
        """Sends the given bytes of a single object over the connection, performing
        simple marshalling (size is sent first, then the bytes of the object).
        Fault-tolerant for breakdowns and resets in the connection. Blocking.

        :param p_data: Bytes to send.
        :raises RuntimeError: If connection has been terminated by remote endpoint
        and keep-alive is disabled.
        """
        while self._opened:
            try:
                self._sock_lock.acquire()
                if _check_w_socket(self._sock):
                    _send_payload(self._sock, p_data)
                    self._sock_lock.release()
                    return
                self._sock_lock.release()
                sleep(1)
            except (OSError, ValueError, RuntimeError) as e:
                if not self._keep_alive and type(e) is RuntimeError:
                    self._sock_lock.release()
                    raise e
                self._logger.warning(
                    f"{e.__class__.__name__}({e}) "
                    "while trying to send data. Retrying..."
                )
                # release() of sock_lock is done in connect()
                self._connect()

    def recv(self, timeout: int = None) -> Optional[bytes]:
        """Receives the bytes of a single object sent over the connection, performing
        simple marshalling (size is received first, then the bytes of the object).
        Fault-tolerant for breakdowns and resets in the connection. Blocking in
        default-mode if timeout not set.

        :param timeout: Timeout (seconds) to receive an object to return.
        :return: Received bytes or None of end point socket has been closed.
        :raises TimeoutError: If timeout set and triggered.
        :raises RuntimeError: If connection has been terminated by remote endpoint
        and keep-alive is disabled.
        """
        while self._opened:
            try:
                self._sock_lock.acquire()
                if _check_r_socket(self._sock, timeout=timeout):
                    p_data = _recv_payload(self._sock)
                    self._sock_lock.release()
                    return p_data
                self._sock_lock.release()
                sleep(1)
            except (OSError, ValueError, RuntimeError) as e:
                if timeout is not None and type(e) is TimeoutError:
                    raise e
                if not self._keep_alive and type(e) is RuntimeError:
                    self._sock_lock.release()
                    raise e
                self._logger.warning(
                    f"{e.__class__.__name__}({e}) "
                    "while trying to receive data. Retrying..."
                )
                # release() of sock_lock is done in connect()
                self._connect()
        return None

    def poll(
        self, lazy: bool = False
    ) -> tuple[list[bool], tuple[tuple[str, int], tuple[str, int]]]:
        """Polls the state of various state and addresses of the endpoint socket:
            * 0,0: Existence of socket (true if connected).
            * 0,1: Whether there is something to read on the underlying socket.
            * 0,2: Whether one is able to write on the underlying socket.
            + 1,0: Address of endpoint socket, else None
            + 1,1: Address of remote endpoint socket, else None.
        Note this does not necessarily guarantee that the underlying socket is
        actually connected and available for reading/writing; e.g. the connection
        could have broken down since then and is currently being re-established.

        :param lazy: Whether to lazily skip the actual state of the underlying socket
        and just check for connectivity.
        :return: Tuple of boolean states (connectivity, readability, writability) and
        address-pair of endpoint socket.
        """
        states = [self._sock is not None] + [False] * 2
        if not lazy:
            with self._sock_lock:
                states[0] = self._sock is not None
                if self._sock is not None:
                    states[1] = len(select.select([self._sock], [], [], 0)[0]) != 0
                    states[2] = len(select.select([], [self._sock], [], 0)[1]) != 0
        return states, (self._addr, self._remote_addr)

    def _connect(self, initial=False):
        """(Re-)Establishes a connection to a/the remote endpoint socket,
        first performing any necessary cleanup of the underlying socket,
        before opening it again and trying to connect/accept a remote endpoint
        socket. Fault-tolerant for breakdowns and resets in the connection. Blocking.

        Note if called multiple times concurrently, only one call is executed,
        the other callers release any locks they are holding and wait until the first
        caller has established the connection and set the semaphore accordingly.

        Also note the longer an endpoint socket attempts to re-establish the
        connection, the longer it will wait inbetween attempts. This is done to
        prevent busy waiting of endpoint sockets occupying the same listening socket,
        the exception being initial attempts to establish the connection.

        :param initial: Whether this is the first time the connection is established.
        """
        if not self._conn_rdy.is_set():
            self._sock_lock.release()
            self._conn_rdy.wait()
            return
        self._conn_rdy.clear()

        i = 0
        while self._opened:
            try:
                self._logger.info(
                    f"Trying to (re-)establish connection "
                    f"{self._addr, self._remote_addr}..."
                )
                self._setup()
                self._logger.info(
                    f"Connection {self._addr, self._remote_addr} (re-)established."
                )
                break
            except (OSError, ValueError, AttributeError, RuntimeError) as e:
                e_msg = (
                    f"{e.__class__.__name__}({e}) while trying to (re-)establish "
                    f"connection {self._addr, self._remote_addr}. Retrying..."
                )
                if i == 0:
                    self._logger.info(e_msg)
                else:
                    self._logger.debug(e_msg)
                self._sock_lock.release()
                sleep(min(1 << i, 128))
                # initial attempts of an endpoint socket never do binary backoff (+0)
                i += int(not initial)
                self._sock_lock.acquire()
        self._conn_rdy.set()
        self._sock_lock.release()

    def _setup(self):
        """(Re-)Establishes a connection to a/the remote endpoint socket,
        first performing any necessary cleanup of the underlying socket,
        before attempting to open it and trying to connect/accept a remote endpoint
        socket. In case it fails, raises the respective error. Idempotent,
        may be called multiple times until connection is established.

        :raises Error: Various errors when failing to establish a connection.
        """
        _close_socket(self._sock)
        self._sock = None
        if self._acceptor:
            remote_addr = self._remote_addr
            while self._opened and self._sock is None:
                self._sock, remote_addr = self._get_a_socket(
                    self._addr, self._remote_addr
                )
            self._remote_addr = remote_addr
        else:
            self._sock, self._addr = self._get_c_socket(self._addr, self._remote_addr)
        self._sock.setsockopt(socket.SOL_SOCKET, socket.SO_SNDBUF, self._send_b_size)
        self._sock.setsockopt(socket.SOL_SOCKET, socket.SO_RCVBUF, self._recv_b_size)

    @classmethod
    def set_cls_log_level(cls, log_level: int):
        """Sets the log level on the class level, iff it is not already lower to begin
        with (to not supress the logging of other endpoints who share this class).

        :param log_level: Log level to set.
        """
        if cls._cls_log_level is None or log_level < cls._cls_log_level:
            cls._cls_logger.setLevel(log_level)
            cls._cls_log_level = log_level

    @classmethod
    def _reg_remote(cls, remote_addr: tuple[str, int]):
        """Registers a remote address into the class datastructures, notifying other
        endpoints of its existence. Tries to both resolve the address and finds its
        fully qualified hostname to reserve all its aliases. If only a single alias
        is already registered, aborts the whole registration process and registers
        none of the aliases.

        :param remote_addr: Remote address to register.
        :raises ValueError: If remote address is already registered (possibly by
        another caller).
        """
        cls._cls_logger.info(f"Registering remote address ({remote_addr})...")
        addr_mapping = set()
        for _, _, _, _, addr in socket.getaddrinfo(
            *remote_addr, type=socket.SOCK_STREAM
        ):
            addr = _convert_addr_to_name(addr)
            addr_mapping.add(addr)

        cls._cls_logger.debug(
            f"Registering aliases of remote address ({remote_addr}): {addr_mapping}..."
        )
        with cls._lock:
            if remote_addr in cls._addr_map:
                raise ValueError(
                    f"Remote address ({remote_addr}) is already registered!"
                )
            for addr in addr_mapping:
                if addr in cls._reg_r_addrs:
                    raise ValueError(
                        f"Remote address ({addr}) (resolved from {remote_addr})"
                        " is already registered!"
                    )

            cls._addr_map[remote_addr] = addr_mapping
            for addr in addr_mapping:
                cls._reg_r_addrs.add(addr)
        cls._cls_logger.info(f"Remote address ({remote_addr}) registered.")

    @classmethod
    def _fix_rp_acc_socks(cls, addr: tuple[str, int], remote_addr: tuple[str, int]):
        """After a remote address has been registered, cycles the waiting connections
        of that remote address to the registered socket dictionary from the pending
        socket queue. Necessary, as new endpoint sockets may be created while the
        listening socket is already opened and connections are already getting accepted.

        Note this method merely helps in speeding up the sorting of connections to
        the correct endpoint socket and operates in best-effort manner, as the whole
        method is not considered a critical section, i.e. during the cycling of
        connections, the registered connection could be accepted by another thread
        and be put into the pending connection cache, where it will be dequeued by
        another thread --- which will result in a ValueError since the remote peer is
        obviously registered. However, no much of an issue, as the error handling is
        done in the background during the handling of existing connections.

        :param addr: Address of endpoint.
        :param remote_addr: Remote address that was registered.
        """
        cls._cls_logger.info(
            f"Fixing registered and pending connection caches for address pair "
            f"{addr, remote_addr}..."
        )
        l_addr, _, _ = cls._get_l_socket(addr)
        with cls._lock:
            addr_mapping = cls._addr_map[remote_addr]
            acc_p_socks = cls._acc_p_socks[l_addr]
            acc_r_socks, acc_r_lock = cls._acc_r_socks[l_addr]

        p_socks = []
        while True:
            try:
                a_sock, a_addr = acc_p_socks.get_nowait()
                with acc_r_lock:
                    if a_addr in addr_mapping:
                        _close_socket(acc_r_socks.pop(a_addr, None))
                        acc_r_socks[a_addr] = a_sock
                    else:
                        p_socks.append((a_sock, a_addr))
            except queue.Empty:
                break
        for a_sock, a_addr in p_socks:
            try:
                acc_p_socks.put_nowait((a_sock, a_addr))
            except queue.Full:
                _close_socket(a_sock)
        cls._cls_logger.info(
            "Registered and pending connection caches for "
            f"address pair {addr, remote_addr} fixed."
        )

    @classmethod
    def _unreg_remote(cls, addr: tuple[str, int], remote_addr: tuple[str, int]):
        """Unregisters a remote address from the class datastructures. Uses the
        existing mappings from the original resolution. Also cycles any pending
        connections of that remote address from the registered socket dictionary to
        the pending socket queue so the connection may be accepted by any other
        (generic or pre-defined) endpoint socket listening on the same address.

        :param remote_addr: Remote address that was registered.
        """
        cls._cls_logger.info(
            f"Unregistering remote address pair {addr, remote_addr}..."
        )
        l_addr, _, _ = cls._get_l_socket(addr)
        with cls._lock:
            addr_mapping = cls._addr_map.pop(remote_addr)
            acc_p_socks = cls._acc_p_socks[l_addr]
            acc_r_socks, acc_r_lock = cls._acc_r_socks[l_addr]

        for a_addr in addr_mapping:
            with cls._lock:
                cls._reg_r_addrs.discard(a_addr)
            with acc_r_lock:
                a_sock = acc_r_socks.pop(a_addr, None)
            if a_sock is not None:
                try:
                    acc_p_socks.put_nowait((a_sock, a_addr))
                except queue.Full:
                    _close_socket(a_sock)
        cls._cls_logger.info(f"Remote address pair {addr, remote_addr} unregistered.")

    @classmethod
    def _open_l_socket(cls, addr: tuple[str, int]):
        """Opens the socket listening to a given address, iff there are no further
        endpoint sockets listening on the same socket as well.

        :param addr: Address of listen socket to open.
        """
        cls._get_l_socket(addr, new_endpoint=True)

    @classmethod
    def _get_l_socket(
        cls, addr: tuple[str, int], new_endpoint: bool = False
    ) -> tuple[tuple[str, int], socket.socket, threading.Lock]:
        """Gets the socket listening to a given address. If this socket does not
        exist already, creates it and with it all accompanying datastructures.
        Supports address resolution.

        :param addr: Address of listen socket.
        :return: A tupel consisting of the address, the socket, and a lock to be used
        for accessing the socket.
        :raises RuntimeError: If none of the addresses/aliases succeed to create a
        working socket.
        """
        cls._cls_logger.debug(f"Trying to retrieve listening socket for {addr}...")
        for res in socket.getaddrinfo(*addr, type=socket.SOCK_STREAM):
            s_af, s_t, s_p, _, s_addr = res
            l_addr = _convert_addr_to_name(s_addr)
            with cls._lock:
                l_sock, l_sock_lock = cls._listen_socks.get(l_addr, (None, None))
                if l_sock is None:
                    try:
                        l_sock = socket.socket(s_af, s_t, s_p)
                        l_sock.setsockopt(socket.SOL_SOCKET, socket.SO_REUSEADDR, 1)
                        l_sock.bind(s_addr)
                        l_sock.listen(65535)
                    except OSError:
                        _close_socket(l_sock)
                        continue
                    l_sock_lock = threading.Lock()
                    cls._listen_socks[l_addr] = l_sock, l_sock_lock
                    cls._acc_r_socks[l_addr] = {}, threading.Lock()
                    cls._acc_p_socks[l_addr] = queue.Queue(maxsize=512)
                if new_endpoint:
                    cls._act_l_counts[l_addr] = cls._act_l_counts.get(l_addr, 0) + 1
            cls._cls_logger.debug(
                f"Listening socket {l_addr, l_sock, l_sock_lock} for {addr} retrieved"
            )
            return l_addr, l_sock, l_sock_lock
        raise RuntimeError(f"Could not open listen socket for {addr}!")

    @classmethod
    def _close_l_socket(cls, addr: tuple[str, int]):
        """Closes the socket listening to a given address, iff there are no further
        endpoint sockets listening on the same socket as well.

        :param addr: Address of listen socket to close.
        """
        cls._cls_logger.debug(f"Performing cleanup for listening socket for {addr}...")
        l_addr, l_sock, l_sock_lock = cls._get_l_socket(addr)

        with cls._lock, l_sock_lock:
            cls._act_l_counts[l_addr] = cls._act_l_counts.get(l_addr, 0) - 1
            if cls._act_l_counts[l_addr] > 0:
                return
            cls._listen_socks.pop(l_addr)
            cls._acc_r_socks.pop(l_addr)
            cls._acc_p_socks.pop(l_addr)
            cls._act_l_counts.pop(l_addr)
            _close_socket(l_sock)
        cls._cls_logger.debug(f"Listening socket for {addr} closed.")

    @classmethod
    def _get_a_socket(
        cls, addr: tuple[str, int], remote_addr: tuple[str, int] = None
    ) -> tuple[Optional[socket.socket], Optional[tuple[str, int]]]:
        """Gets an accepted connection socket assigned to a socket of a given
        address. The connection socket can either be connected to an arbitrary
        endpoint or to a pre-defined remote peer (remote address). If remote address
        is not pre-defined, also registers the remote peer's address. As the
        underlying datastructures are shared between all endpoint sockets (of a
        process), a connection socket can either be retrieved from them or directly
        from the listen socket.

        :param addr: Address of listen socket.
        :param remote_addr: Address of remote endpoint to be connected to.
        :return: Tuple of the connection socket and the address of the remote peer.
        :raises RuntimeError: If none of the addresses/aliases of the listen socket
        succeed to get a working socket.
        """
        cls._cls_logger.debug(
            f"Trying to retrieve accept socket for {addr, remote_addr}..."
        )
        l_addr, _, _ = cls._get_l_socket(addr)

        # Check the active connection cache first, as another Endpoint
        # might have accepted this one's registered connection already.
        if remote_addr is not None:
            a_sock = cls._get_r_acc_sock(l_addr, remote_addr)
            if a_sock is not None:
                cls._cls_logger.debug(
                    f"Accept socket {l_addr, remote_addr} "
                    "from registered connection cache retrieved."
                )
                return a_sock, remote_addr

        # Check the pending connection queue, if this thread does not care
        # about the address of the remote peer. If connection, registers it.
        else:
            a_sock, a_addr = cls._get_p_acc_sock(l_addr)
            if a_sock is not None:
                try:
                    cls._reg_remote(a_addr)
                    cls._cls_logger.debug(
                        f"Accept socket for {l_addr} "
                        "from pending connection queue retrieved."
                    )
                    return a_sock, a_addr
                except ValueError:
                    _close_socket(a_sock)

        # Check the OS connection backlog for pending connections
        a_sock, a_addr = cls._get_n_acc_sock(l_addr, remote_addr)
        if a_sock is not None:
            if remote_addr is None:
                try:
                    cls._reg_remote(a_addr)
                    return a_sock, a_addr
                except ValueError:
                    _close_socket(a_sock)
            else:
                return a_sock, remote_addr
        return None, None

    @classmethod
    def _get_r_acc_sock(
        cls, l_addr: tuple[str, int], remote_addr: tuple[str, int]
    ) -> Optional[socket.socket]:
        """Retrieves and returns a registered (accepted) connection socket assigned
        to a socket of a given address, if it exists in the (shared) active
        registered connection cache.

        :param l_addr: Address of listen socket.
        :param remote_addr: Address of remote endpoint to be connected to.
        :return: Tuple of the registered connection socket and the address of the
        remote peer.
        """
        cls._cls_logger.debug(
            f"Trying to retrieve accept socket for {l_addr, remote_addr} "
            "from registered connection cache..."
        )
        with cls._lock:
            acc_r_socks, acc_r_lock = cls._acc_r_socks[l_addr]
        for _, _, _, _, addr in socket.getaddrinfo(
            *remote_addr, type=socket.SOCK_STREAM
        ):
            addr = _convert_addr_to_name(addr)
            with acc_r_lock:
                a_sock = acc_r_socks.pop(addr, None)
            if a_sock is not None:
                return a_sock
        return None

    @classmethod
    def _get_p_acc_sock(
        cls, l_addr: tuple[str, int]
    ) -> tuple[Optional[socket.socket], Optional[tuple[str, int]]]:
        """Retrieves and returns a pending, not registered (accepted) connection
        socket assigned to a socket of a given address, if there is one in the
        pending connection queue.

        :param l_addr: Address of listen socket.
        :return: Tuple of a connection socket and the address of the remote peer.
        """
        cls._cls_logger.debug(
            f"Trying to retrieve accept socket for {l_addr} "
            "from pending connection queue..."
        )
        with cls._lock:
            acc_p_socks = cls._acc_p_socks[l_addr]
        try:
            return acc_p_socks.get_nowait()
        except queue.Empty:
            return None, None

    @classmethod
    def _get_n_acc_sock(
        cls, l_addr: tuple[str, int], remote_addr: tuple[str, int]
    ) -> tuple[Optional[socket.socket], Optional[tuple[str, int]]]:
        """Retrieves, accepts, and returns a pending connection socket from the OS
        connection backlog if there is one. The connection socket can either be
        connected to an arbitrary endpoint or to a pre-defined remote peer (remote
        address). If the remote address is not pre-defined, returns any connection
        socket that does not belong to another (registered) endpoint socket,
        otherwise stores them in the shared data structures. The same is done the
        other way around with the pending connection queue.

        :param l_addr: Address of listen socket.
        :param remote_addr: Address of remote endpoint to be connected to.
        :return: Tuple of a connection socket and the address of the remote peer.
        :raises RuntimeError: If there are no new connections are in the OS
        connection backlog.
        """
        cls._cls_logger.debug(f"Trying to accept socket for {l_addr, remote_addr}...")
        with cls._lock:
            l_sock, l_sock_lock = cls._listen_socks[l_addr]
            acc_r_socks, acc_r_lock = cls._acc_r_socks[l_addr]
            acc_p_socks = cls._acc_p_socks[l_addr]

        with l_sock_lock:
            if not select.select([l_sock], [], [], 0)[0]:
                raise RuntimeError(
                    f"Could not open connection socket for {l_addr, remote_addr}!"
                )
            a_sock, a_addr = l_sock.accept()
        a_addr = _convert_addr_to_name(a_addr)

        # 1. If it is the predefined remote peer, uses it for Endpoint.
        if remote_addr is not None:
            for _, _, _, _, r_addr in socket.getaddrinfo(
                *remote_addr, type=socket.SOCK_STREAM
            ):
                r_addr = _convert_addr_to_name(r_addr)
                if r_addr == a_addr:
                    return a_sock, a_addr

        # 2. If it is an already registered remote peer, puts it into cache.
        with cls._lock, acc_r_lock:
            if a_addr in cls._reg_r_addrs:
                cls._cls_logger.debug(
                    f"Storing accept socket {a_sock, a_addr} "
                    "into registered connection cache..."
                )
                _close_socket(acc_r_socks.pop(a_addr, None))
                acc_r_socks[a_addr] = a_sock
                return None, None

        # 3. If the predefined remote peer is undefined, uses it for Endpoint.
        if remote_addr is None:
            return a_sock, a_addr

        # Any other connection is stored in the pending connection queue.
        try:
            cls._cls_logger.debug(
                f"Storing accept socket {a_sock, a_addr} "
                "into pending connection queue..."
            )
            acc_p_socks.put_nowait((a_sock, a_addr))
        except queue.Full:
            _close_socket(a_sock)
        return None, None

    @classmethod
    def _get_c_socket(
        cls, addr: tuple[str, int], remote_addr: tuple[str, int]
    ) -> tuple[Optional[socket.socket], Optional[tuple[str, int]]]:
        """Creates and returns a connection socket to a given remote address,
        that might be bound to a specific address, if given. Non-Blocking (with
        timeout) during connection attempts.

        :param addr: Local address to bind endpoint to. If none provided, OS chooses
        an address.
        :param remote_addr: Address of remote endpoint to be connected to.
        :return: Tuple of the connection socket and the address of the socket.
        :raises RuntimeError: If no connection can be established.
        """
        cls._cls_logger.debug(
            f"Trying to open connection socket for {addr, remote_addr}..."
        )
        for res in socket.getaddrinfo(*addr, type=socket.SOCK_STREAM):
            s_af, s_t, s_p, _, s_addr = res
            r_res_list = socket.getaddrinfo(
                *remote_addr, family=s_af.value, type=s_t.value, proto=s_p
            )
            for r_res in r_res_list:
                r_af, r_t, r_p, _, r_addr = r_res
                sock = None
                try:
                    sock = socket.socket(r_af, r_t, r_p)
                    sock.settimeout(10)
                    sock.setsockopt(socket.SOL_SOCKET, socket.SO_REUSEADDR, 1)
                    sock.bind(s_addr)
                    sock.connect(r_addr)
                    sock.settimeout(None)
                except OSError:
                    _close_socket(sock)
                    continue
                return sock, _convert_addr_to_name(sock.getsockname())
        raise RuntimeError(f"Could not open connection socket for {addr, remote_addr}!")


class StreamEndpoint:
    """One of a pair of endpoints that is able to communicate with one another over a
    persistent stateless stream over BSD sockets. Allows the transmission of generic
    objects in both synchronous and asynchronous fashion. Supports SSL and LZ4
    compression for the stream. Thread-safe for both access to the same endpoint and
    using multiple threads using endpoints set to the same address.
    """

    _logger: logging.Logger

    _endpoint_socket: _EndpointSocket
    _marshal_f: Callable[[object], bytes]
    _unmarshal_f: Callable[[bytes], object]

    _multithreading: bool
    _sender: Optional[threading.Thread]
    _receiver: Optional[threading.Thread]
    _send_buffer: queue.Queue[bytes]
    _recv_buffer: queue.Queue[bytes]

    _started: bool
    _ready: threading.Event
    _stopped: threading.Event
    _shutdown: bool

    def __init__(
        self,
        name: str = "StreamEndpoint",
        log_level: int = None,
        endpoint_socket_log_level: int = None,
        addr: tuple[str, int] = None,
        remote_addr: tuple[str, int] = None,
        acceptor: bool = True,
        send_b_size: int = 65536,
        recv_b_size: int = 65536,
        compression: bool = False,
        marshal_f: Callable[[object], bytes] = pickle.dumps,
        unmarshal_f: Callable[[bytes], object] = pickle.loads,
        multithreading: bool = False,
        buffer_size: int = 1024,
        keep_alive: bool = True,
    ):
        """Creates a new endpoint.

        :param name: Name of endpoint for logging purposes.
        :param log_level: Logging level of endpoint.
        :param addr: Address of endpoint.
        :param remote_addr: Address of remote endpoint to be connected to. Optional in
        acceptor mode.
        :param acceptor: Determines whether the endpoint accepts or initiates
        connections to/from other endpoints.
        :param send_b_size: Underlying send buffer size of socket.
        :param recv_b_size: Underlying receive buffer size of socket.
        :param compression: Enables lz4 stream compression for bandwidth optimization.
        :param marshal_f: Marshal function to serialize objects to send into bytes.
        :param unmarshal_f: Unmarshal function to deserialize received bytes into
        objects.
        :param multithreading: Enables transparent multithreading (i.e. asynchronous
        object processing) for speedup.
        :param buffer_size: Size of shared buffer in multithreading mode.
        :param keep_alive: Determines whether to attempt re-connects after the remote
        endpoint has terminated the connection or to stop the endpoint. Such
        connection endings will also result in RuntimeErrors in synchronous mode
        (during send()/receive()) and the automatic exiting of endpoint
        sender/receiver loops if multithreading is set. Note that the actual shut
        down of the endpoint may still be called separately.
        """
        self._logger = logging.getLogger(name)
        if log_level:
            self._logger.setLevel(log_level)
        self._logger.info(f"Initializing endpoint {addr, remote_addr}...")

<<<<<<< HEAD
        self._endpoint_socket = _EndpointSocket(
            name=name,
=======
        self._endpoint_socket = EndpointSocket(
            name=name + ".Socket",
            log_level=endpoint_socket_log_level,
>>>>>>> 647fdece
            addr=addr,
            remote_addr=remote_addr,
            acceptor=acceptor,
            send_b_size=send_b_size,
            recv_b_size=recv_b_size,
            keep_alive=keep_alive,
        )

        if compression:
            self._marshal_f = lambda d: compress(marshal_f(d))
            self._unmarshal_f = lambda e: unmarshal_f(decompress(e))
        else:
            self._marshal_f = marshal_f
            self._unmarshal_f = unmarshal_f

        self._multithreading = multithreading
        self._sender = None
        self._receiver = None
        self._send_buffer = queue.Queue(maxsize=buffer_size)
        self._recv_buffer = queue.Queue(maxsize=buffer_size)

        self._started = False
        self._ready = threading.Event()
        self._stopped = threading.Event()
        self._shutdown = False
        self._logger.info(f"Endpoint {addr, remote_addr} initialized.")

    def start(self, blocking=True) -> threading.Event:
        """Starts the endpoint, either in threaded fashion or as part of the main
        thread. By doing so, the two endpoints are connected and the datastream is
        opened. This method is blocking until a connection is established by default
        if multithreading is not enabled or the respective flag is not set. If either
        is the case, the caller can check the readiness of the connection via the
        returned event object. Note that in multithreading mode, objects can already
        be sent/received, however they will only be stored in internal buffers until
        the establishing of connection (sets the semaphore accordingly to allow async
        sender and receiver to proceed).

        :param blocking: Whether to wait for a connection to be established in
        non-multithreading (sync) mode.
        :return: Event object to check endpoint's readiness to send/receive. Always
        true if start() was called blocking.
        :raises RuntimeError: If endpoint has already been started or shut down.
        """

        def start_ep_socket():
            self._endpoint_socket.open()
            self._ready.set()

        self._logger.info("Starting endpoint...")
        if self._shutdown:
            raise RuntimeError("Endpoint has already been shut down!")
        if self._started:
            raise RuntimeError("Endpoint has already been started!")
        self._started = True
        self._stopped.clear()

        if not blocking or self._multithreading:
            self._logger.info("Starting endpoint socket starter thread...")
            threading.Thread(target=start_ep_socket, daemon=True).start()
        else:
            start_ep_socket()

        if self._multithreading:
            self._logger.info(
                "Multithreading detected, starting endpoint sender/receiver threads..."
            )
            self._sender = threading.Thread(target=self._create_sender, daemon=True)
            self._receiver = threading.Thread(target=self._create_receiver, daemon=True)
            self._sender.start()
            self._receiver.start()
        self._logger.info("Endpoint started.")
        return self._ready

    def stop(self, shutdown=False, timeout=10, blocking=True) -> threading.Event:
        """Stops the endpoint and closes the stream, cleaning up underlying
        datastructures. If multithreading is enabled, waits for both endpoint threads
        to stop before finishing. Note this does not guarantee the sending and
        receiving of all objects still pending --- they may still be in internal
        buffers and will be processed if the endpoint is opened again,
        or get discarded by the underlying socket. This method is blocking until the
        endpoint is fully closed / shutdown if multithreading is not enabled or the
        respective flag is not set. If either is the case, the caller can check the
        progress via the returned event object.

        Also note if the endpoint has not been started or has already been closed,
        a set shutdown flag still results in the full cleanup of the underlying
        datastructures.

        :param shutdown: If set, also cleans up underlying datastructures of the
        socket communication.
        :param timeout: Allows the sender thread to process remaining messages until
        timeout.
        :param blocking: Whether to wait for the endpoint to be closed in
        non-multithreading (sync) mode.
        :return: Event object to check whether endpoint is closed. Always true if
        stop() was called blocking.
        :raises RuntimeError: If endpoint has not been started or already shut down.
        """

        def stop_ep_sock():
            if self._multithreading:
                start = time()
                while not self._send_buffer.empty() and time() - start < timeout:
                    sleep(1)
            self._started = False
            self._ready.set()
            self._endpoint_socket.close(shutdown)
            self._shutdown = shutdown
            if self._multithreading:
                self._logger.info(
                    "Multithreading detected, waiting for "
                    "endpoint sender/receiver threads to stop..."
                )
                self._sender.join()
                self._receiver.join()
            self._ready.clear()
            self._stopped.set()

        self._logger.info("Stopping endpoint...")
        if not self._started:
            if not self._shutdown and shutdown:
                self._logger.warning(
                    "Shutdown on closed endpoint detected, cleaning up endpoint..."
                )
                self._endpoint_socket.close(shutdown)
                self._shutdown = True
                self._stopped.set()
                return self._stopped
            else:
                raise RuntimeError(
                    "Endpoint has not been started or already shut down!"
                )

        if not blocking or self._multithreading:
            self._logger.info("Starting endpoint socket stopping thread...")
            threading.Thread(target=stop_ep_sock, daemon=True).start()
        else:
            stop_ep_sock()
        self._logger.info("Endpoint stopped.")
        return self._stopped

    def send(self, obj: object):
        """Generic send function that sends any object as a pickle over the
        persistent datastream. If multithreading is enabled, this function is
        non-blocking.

        :param obj: Object to send.
        :raises RuntimeError: If endpoint has not been started or has been terminated
        by the remote counterpart.
        """
        self._logger.debug("Sending object...")
        if not self._started:
            raise RuntimeError("Endpoint has not been started!")

        p_obj = self._marshal_f(obj)
        if self._multithreading:
            self._logger.debug(
                "Multithreading detected, putting object "
                f"into buffer (size={self._send_buffer.qsize()})..."
            )
            self._send_buffer.put(p_obj)
        else:
            self._endpoint_socket.send(p_obj)
        self._logger.debug(f"Pickled object sent of size {len(p_obj)}.")

    def receive(self, timeout: int = None) -> object:
        """Generic receive function that receives data as a pickle over the
        persistent datastream, unpickles it into the respective object and returns
        it. Blocking in default-mode if timeout not set. Also supports receiving
        objects past the closing of the endpoint, if multithreading is enabled and
        the objects have already been received nad stored in the receive buffer.

        :param timeout: Timeout (seconds) to receive an object to return.
        :return: Received object.
        :raises RuntimeError: If endpoint has not been started or has been terminated
        by the remote counterpart, and there is nothing to receive asynchronously
        (multithreading is not enabled).
        :raises TimeoutError: If timeout set and triggered.
        """
        self._logger.debug("Receiving object...")
        if not self._started and self._recv_buffer.empty():
            raise RuntimeError("Endpoint has not been started, nothing to receive!")

        p_obj = None
        if self._multithreading:
            self._logger.debug(
                "Multithreading detected, retrieving object "
                f"from buffer (size={self._recv_buffer.qsize()})..."
            )
            while self._started or not self._recv_buffer.empty():
                try:
                    if timeout is not None:
                        p_obj = self._recv_buffer.get(timeout=timeout)
                    else:
                        p_obj = self._recv_buffer.get(timeout=10)
                    break
                except queue.Empty:
                    if timeout is not None:
                        raise TimeoutError
                    continue
        else:
            p_obj = self._endpoint_socket.recv(timeout)

        if p_obj is None:
            raise RuntimeError("Endpoint has not been started!")
        self._logger.debug(f"Pickled data received of size {len(p_obj)}.")
        return self._unmarshal_f(p_obj)

    def poll(self) -> tuple[list[bool], tuple[tuple[str, int], tuple[str, int]]]:
        """Polls the state of various stats of the endpoint (see below) and addresses
        of endpoint.
            * 0,0: Existence of underlying socket (true if connected).
            * 0,1: Whether there is something to read on the internal buffer (async)
                or underlying socket (sync).
            * 0,2: Whether one is able to write on the internal buffer (async)
                or underlying socket (sync).
            + 1,0: Address of endpoint, else None
            + 1,1: Address of remote endpoint, else None.
        Note this does not necessarily guarantee that the underlying endpoint socket
        is actually connected and available for reading/writing; not only could have
        the connection broken down since then and is being re-established,
        but in multithreading mode the content of the internal buffers might change
        over time and thus change the read/write state.

        :return: Tuple of boolean states (connectivity, readability, writability) and
        address-pair of endpoint.
        """
        states, addrs = self._endpoint_socket.poll(lazy=self._multithreading)
        if self._multithreading:
            states[1] = not self._recv_buffer.empty()
            states[2] = not self._send_buffer.full() and states[0]
        return states, addrs

    def _create_sender(self):
        """Starts the loop to send objects over the socket retrieved from the sending
        buffer.

        Note that setting the keep-alive flag to false, terminations of the
        connection stops the loop, stops the endpoints (not shut down) and exits the
        thread automatically.
        """
        self._logger.info("AsyncSender: Starting...")
        self._ready.wait()
        self._logger.info(
            "AsyncSender: Starting to send objects in asynchronous mode..."
        )

        while self._started:
            try:
                p_obj = self._send_buffer.get(timeout=10)
                self._logger.debug(
                    f"AsyncSender: Retrieved and sending object (size: {len(p_obj)}) "
                    f"from buffer (length: {self._send_buffer.qsize()})"
                )
                self._endpoint_socket.send(p_obj)
            except queue.Empty:
                self._logger.debug(
                    "AsyncSender: Timeout triggered: Buffer empty. Retrying..."
                )
            except RuntimeError:
                self._logger.info("AsyncSender: Termination of connection detected!")
                break
        self._logger.info("AsyncSender: Stopping...")

    def _create_receiver(self):
        """Starts the loop to receive objects over the socket and store them in the
        receiving buffer.

        Note that setting the keep-alive flag to false, terminations of the
        connection stops the loop and exits the thread automatically.
        """
        self._logger.info("AsyncReceiver: Starting...")
        self._ready.wait()
        self._logger.info(
            "AsyncReceiver: Starting to receive objects in asynchronous mode..."
        )

        while self._started:
            try:
                p_obj = self._endpoint_socket.recv()
                if p_obj is None:
                    continue
                self._logger.debug(
                    f"AsyncReceiver: Storing received object (size: {len(p_obj)}) "
                    f"in buffer (length: {self._recv_buffer.qsize()})..."
                )
                self._recv_buffer.put(p_obj, timeout=10)
            except queue.Full:
                self._logger.warning(
                    "AsyncReceiver: Timeout triggered: Buffer full. "
                    "Discarding object..."
                )
            except RuntimeError:
                self._logger.info("AsyncReceiver: Termination of connection detected!")
                self.stop(blocking=False)
                break
        self._logger.info("AsyncReceiver: Stopping...")

    def __iter__(self):
        while self._started:
            try:
                yield self.receive()
            except RuntimeError:
                break

    def __enter__(self):
        self.start()
        return self

    def __exit__(self, exc_type, exc_val, exc_tb):
        self.stop(shutdown=True)

    def __del__(self):
        if (
            not self._shutdown
            and threading.current_thread() != self._sender
            and threading.current_thread() != self._receiver
        ):
            self.stop(shutdown=True)

    @classmethod
    def create_quick_sender_ep(
        cls,
        objects: Iterable,
        remote_addr: tuple[str, int],
        name: str = "QuickSenderEndpoint",
        log_level: int = None,
        addr: tuple[str, int] = None,
        send_b_size: int = 65536,
        compression: bool = False,
        marshal_f: Callable[[object], bytes] = pickle.dumps,
        blocking=True,
    ):
        """Creates a (simplified) one-time endpoint to send a number of objects to a
        remote endpoint before shutting down. May be called non-blocking to handle
        endpoint in background entirely.

        :param objects: Iterable of objects to send to remote endpoint.
        :param remote_addr: Address of remote endpoint to send messages to.
        :param name: Name of endpoint for logging purposes.
        :param log_level: Logging level for logging purposes.
        :param addr: Address of endpoint.
        :param send_b_size: Underlying send buffer size of socket.
        :param compression: Enables lz4 stream compression for bandwidth optimization.
        :param marshal_f: Marshal function to serialize objects to send into byte
        :param blocking: Whether endpoint and message handling is to be done
        synchronously or asynchronously (using threads).
        """

        def quick_sender_ep():
            endpoint = StreamEndpoint(
                name=name,
                log_level=log_level,
                addr=addr,
                remote_addr=remote_addr,
                acceptor=False,
                send_b_size=send_b_size,
                compression=compression,
                marshal_f=marshal_f,
                multithreading=False,
            )
            endpoint.start()
            for obj in objects:
                endpoint.send(obj)
            endpoint.stop(shutdown=True)

        if not blocking:
            threading.Thread(target=quick_sender_ep, daemon=True).start()
        else:
            quick_sender_ep()

    @classmethod
    def receive_latest_ep_objs(
        cls, endpoints: Iterable[Self], obj_type: type = object
    ) -> dict[Self, Optional]:
        """Endpoint helper function to receive the latest objects of a certain type
        from a number of endpoints. Note this flushes any other messages held by
        these endpoints as well, as non-blocking receives are called on them until
        their buffers are exhausted. Any messages of others types are discarded,
        as are endpoints who are not ready.

        :param endpoints: Iterable of endpoints to receive objects from.
        :param obj_type: Type of objects to receive. If none given, receives the latest
        message of any type.
        :return: Dictionary of each endpoint and their respective latest received
        object, None if nothing received for endpoint.
        """
        ep_objs = {}
        for endpoint in endpoints:
            ep_obj = None
            try:
                while True:
                    ep_msg = endpoint.receive(timeout=0)
                    if isinstance(ep_msg, obj_type):
                        ep_obj = ep_msg
                    else:
                        pass
            except (RuntimeError, TimeoutError):
                pass
            ep_objs[endpoint] = ep_obj
        return ep_objs

    @classmethod
    def select_eps(cls, endpoints: Iterable[Self]) -> tuple[list[Self], list[Self]]:
        """Endpoint select helper function to check a number of endpoints whether
        objects can be read from or written to them. For simplicity's sake, does not
        mirror the actual UNIX select function (supporting separate lists).

        :param endpoints: Iterable of endpoints to check for readiness.
        :return: Tuple of lists of endpoints that are read/write ready:
        """
        ep_states = [(endpoint, endpoint.poll()) for endpoint in endpoints]
        r_ready = list(map(lambda t: t[0], filter(lambda t: t[1][0][1], ep_states)))
        w_ready = list(map(lambda t: t[0], filter(lambda t: t[1][0][2], ep_states)))
        return r_ready, w_ready


class EndpointServer:
    """Helper class to manage a group of (acceptor) connection endpoints listening to
    the same address. Supports all features of the existing endpoint class, besides
    also supporting thread-safe access, polling, and management of them as a group.
    """

    _logger: logging.Logger

    _connection_handler: threading.Thread
    _connection_cleaner: threading.Thread

    _connections: dict[tuple[str, int], StreamEndpoint]
    _p_connections: queue.Queue[tuple[tuple[str, int], StreamEndpoint]]
    _n_connections: int
    _c_timeout: int
    _c_lock: threading.Lock

    _name: str
    _endpoint_log_level: int
    _addr: tuple[str, int]
    _send_b_size: int
    _recv_b_size: int
    _compression: bool
    _marshal_f: Callable[[object], bytes]
    _unmarshal_f: Callable[[bytes], object]
    _multithreading: bool
    _buffer_size: int

    _keep_alive: bool

    _started: bool

    def __init__(
        self,
        addr: tuple[str, int],
        name: str = "EndpointServer",
        log_level: int = None,
        endpoint_log_level: int = None,
        c_timeout: int = None,
        send_b_size: int = 65536,
        recv_b_size: int = 65536,
        compression: bool = False,
        marshal_f: Callable[[object], bytes] = pickle.dumps,
        unmarshal_f: Callable[[bytes], object] = pickle.loads,
        multithreading: bool = False,
        buffer_size: int = 1024,
        keep_alive: bool = True,
    ):
        """Creates a new endpoint server.

        :param addr: Address of endpoint server.
        :param name: Name of endpoint server for logging purposes.
        :param log_level: Logging level of server.
        :param endpoint_log_level: Logging level of the server's endpoints.
        :param c_timeout: Timeout (secs) for disconnected connection endpoints when
        performing periodic cleanup. Default is no cleanup.
        :param send_b_size: Underlying send buffer size of all connection sockets.
        :param recv_b_size: Underlying receive buffer size of all connection sockets.
        :param compression: Enables lz4 stream compression for bandwidth optimization.
        :param marshal_f: Marshal function to serialize objects to send into bytes.
        :param unmarshal_f: Unmarshal function to deserialize received bytes into
        objects.
        :param multithreading: Enables transparent multithreading (for individual
        endpoints) for speedup.
        :param buffer_size: Size of shared buffers, both for server and for
        connection endpoints in multithreading mode.
        :param keep_alive: Determines whether connection endpoints should attempt
        re-connects after their remote counterparts have terminated the connection.
        Such connection terminations will then result in RuntimeErrors in synchronous
        mode during send()/receive() and a more ressource efficient handling when
        multithreading by closing endpoints prematurely. Note that the actual
        shutdown and cleanup of the actual endpoint is still done by the server.
        """
        self._logger = logging.getLogger(name)
        if log_level:
            self._logger.setLevel(log_level)
        self._endpoint_log_level = endpoint_log_level
        self._logger.info(f"Initializing endpoint server {addr}...")

        self._connections = {}
        self._p_connections = queue.Queue(maxsize=buffer_size)
        self._n_connections = 0
        self._c_timeout = c_timeout
        self._c_lock = threading.Lock()

        self._name = name
        self._addr = addr
        self._send_b_size = send_b_size
        self._recv_b_size = recv_b_size
        self._compression = compression
        self._marshal_f = marshal_f
        self._unmarshal_f = unmarshal_f
        self._multithreading = multithreading
        self._buffer_size = buffer_size

        self._keep_alive = keep_alive

        self._started = False
        self._logger.info(f"Endpoint server {addr} initialized.")

    def start(self):
        """Starts the endpoint server, launching the connection handlers in the
        background.

        :raises RuntimeError: If endpoint server has already been started.
        """
        self._logger.info("Starting endpoint server...")
        if self._started:
            raise RuntimeError("Endpoint server has already been started!")
        self._started = True

        self._connection_handler = threading.Thread(
            target=self._create_connection_handler, daemon=True
        )
        self._connection_handler.start()
        if self._c_timeout is not None:
            self._logger.info(
                "Connection timeout detected, starting periodic cleanup thread..."
            )
            self._connection_cleaner = threading.Thread(
                target=self._cleanup_connections, daemon=True
            )
            self._connection_cleaner.start()
        self._logger.info("Endpoint server started.")

    def stop(self, timeout=10, blocking=True):
        """Stops the endpoint server along all its connection endpoints, cleaning up
        underlying datastructures. This always shuts down all connection endpoints
        with a given timeout (see stop() of the Endpoint class for more information
        on this behavior).

        :param timeout: Allows each connection endpoint to process remaining messages
        until timeout. This is done for each endpoint and not in parallel if blocking.
        :param blocking: Whether to wait for endpoints to be closed before exiting.
        :raises RuntimeError: If endpoint server has not been started.
        """
        self._logger.info("Stopping endpoint server...")
        if not self._started:
            raise RuntimeError("Endpoint server has not been started!")
        self._started = False
        self._logger.info("Waiting for connection handler threader to stop...")
        self._connection_handler.join()
        if self._c_timeout is not None:
            self._logger.info("Waiting for periodic cleanup thread to stop...")
            self._connection_cleaner.join()

        self._logger.info("Closing connections...")
        with self._c_lock:
            connections = self._connections
            self._connections = {}
        if not blocking:
            threading.Thread(
                target=lambda: self._close_conns(connections, timeout), daemon=True
            ).start()
        else:
            self._close_conns(connections, timeout)
        self._logger.info("Endpoint server stopped.")

    def poll_connections(
        self,
    ) -> tuple[
        dict[tuple[str, int], StreamEndpoint], dict[tuple[str, int], StreamEndpoint]
    ]:
        """Polls the state of all current available connection endpoints, filtering
        them for readability and writability.

        Note that while this method is thread-safe in itself, it is not guaranteed
        that any returned endpoint will be still connected (and available) at the
        point of using it, since the underlying cleanup thread (if enabled) might
        have closed any potential dead endpoint if general timeout set (see __init__()).

        :return: Tuple of dictionary of addresses and endpoints from which can be
        read from / written to.
        """
        with self._c_lock:
            self._logger.debug(
                f"Polling {len(self._connections)} connections "
                "for readability and writability..."
            )
            c_states = {addr: (ep, ep.poll()) for addr, ep in self._connections.items()}
        r_ready = {addr: t[0] for addr, t in c_states.items() if t[1][0][1]}
        w_ready = {addr: t[0] for addr, t in c_states.items() if t[1][0][2]}
        self._logger.debug(
            f"{len(r_ready)} connections for readability and "
            f"{len(w_ready)} connections for writability found."
        )
        return r_ready, w_ready

    def get_connections(
        self, addrs: list[tuple[str, int]]
    ) -> dict[tuple[str, int], Optional[StreamEndpoint]]:
        """Checks a list of given client addresses whether there is an available
        connection endpoint for each of them and retrieves them.

        Note that while this method is thread-safe in itself, it is not guaranteed
        that any returned endpoint will be still connected (and available) at the
        point of using it, since the underlying cleanup thread (if enabled) might
        have closed any potential dead endpoint if general timeout set (see __init__()).

        :param addrs: Client addresses to check and retrieve endpoints for.
        :return: Dictionary of addresses and endpoints (None if not existing).
        """
        self._logger.debug(f"Trying to retrieve {len(addrs)} connections...")
        with self._c_lock:
            return {addr: self._connections.get(addr) for addr in addrs}

    def get_new_connections(
        self, n: int = 1, timeout: int = 10
    ) -> dict[tuple[str, int], StreamEndpoint]:
        """Checks and retrieves the first n new connections in the underlying queue
        filled by the connection handler.

        Note that while this method is thread-safe in itself, it is not guaranteed
        that any returned endpoint will be still connected (and available) at the
        point of using it, since the underlying cleanup thread (if enabled) might
        have closed any potential dead endpoint if general timeout set (see __init__()).

        :param n: Maximum numbers of new connections to retrieve.
        :param timeout: Maximum time when polling for new connections.
        :return: Dictionary of new addresses and endpoints of new connections.
        """
        self._logger.debug(f"Trying to retrieve {n} new connections...")
        new_connections = {}
        start = time()
        while self._started and len(new_connections) < n:
            try:
                remaining_timeout = max(0.0, timeout - time() - start)
                addr, ep = self._p_connections.get(timeout=remaining_timeout)
                new_connections[addr] = ep
            except queue.Empty:
                break
        self._logger.debug(
            f"{len(new_connections)} out of {n} new connections retrieved."
        )
        return new_connections

    def close_connections(
        self, addrs: list[tuple[str, int]], timeout: int = 10, blocking=True
    ):
        """Checks a list of given client addresses whether there is an available
        connection endpoint for each of them and closes them, shutting them also down.

        :param addrs: Client addresses to check and close endpoints for.
        :param timeout: Timeout for shutting down connection endpoints.
        :param blocking: Whether to wait for endpoints to be closed before returning.
        """
        self._logger.info("Closing connections...")
        with self._c_lock:
            connections = {addr: self._connections.pop(addr, None) for addr in addrs}
        if not blocking:
            threading.Thread(
                target=lambda: self._close_conns(connections, timeout), daemon=True
            ).start()
        else:
            self._close_conns(connections, timeout)

    def _create_connection_handler(self):
        """Starts the loop to create new endpoints, connect them to their remote
        counterparts, and store them into the underlying datastructures of the server.
        """
        self._logger.info("AsyncHandler: Starting connection handler...")
        while self._started:
            self._n_connections += 1
            logging_prefix = f"AsyncHandler: [{self._n_connections}] "
            self._logger.debug(logging_prefix + "Preparing endpoint for connection...")
            new_connection = StreamEndpoint(
                name=f"{self._name}-{self._n_connections}",
                log_level=self._endpoint_log_level,
                addr=self._addr,
                remote_addr=None,
                acceptor=True,
                send_b_size=self._send_b_size,
                recv_b_size=self._recv_b_size,
                compression=self._compression,
                marshal_f=self._marshal_f,
                unmarshal_f=self._unmarshal_f,
                multithreading=self._multithreading,
                buffer_size=self._buffer_size,
                keep_alive=self._keep_alive,
            )
            n_connection_rdy = new_connection.start(blocking=False)
            while self._started and not n_connection_rdy.wait(10):
                self._logger.debug(
                    logging_prefix + "Waiting for endpoint to establish a connection..."
                )
            if not self._started:
                break

            remote_addr = new_connection.poll()[1][1]
            while self._started:
                try:
                    self._logger.debug(
                        logging_prefix
                        + "Storing connection endpoint in pending queue..."
                    )
                    self._p_connections.put((remote_addr, new_connection), block=False)
                    with self._c_lock:
                        self._connections[remote_addr] = new_connection
                    self._logger.debug(
                        logging_prefix + "New connection endpoint handled."
                    )
                    break
                except queue.Full:
                    self._logger.debug(
                        logging_prefix
                        + "Pending queue full. Discarding oldest endpoint..."
                    )
                    try:
                        self._p_connections.get(block=False)
                    except queue.Empty:
                        continue
        self._logger.info("AsyncHandler: Stopping...")

    def _cleanup_connections(self):
        """Starts the loop to periodically check all connection endpoints of the
        server for dead connections and clean up those that remain dead after a set
        timeout (see __init__()).
        """
        self._logger.info("AsyncCleaner: Starting periodic connection cleanup...")
        c_pending: dict[tuple[str, int], StreamEndpoint] = {}
        while self._started:
            with self._c_lock:
                c_dead = {
                    addr: self._connections.pop(addr, None)
                    for addr, ep in c_pending.items()
                    if not ep.poll()[0][0]
                }
            self._logger.debug(
                f"AsyncCleaner: Closing {len(c_dead)} out of {len(c_pending)} "
                f"inactive and marked connection endpoints..."
            )
            threading.Thread(
                target=lambda: self._close_conns(c_dead, timeout=0), daemon=True
            ).start()

            with self._c_lock:
                c_pending = {
                    addr: ep
                    for addr, ep in self._connections.items()
                    if not ep.poll()[0][0]
                }
            self._logger.debug(
                f"AsyncCleaner: {len(c_pending)} inactive connection endpoints "
                "found and marked."
            )
            sleep(self._c_timeout)
        self._logger.info("AsyncCleaner: Stopping...")

    def _close_conns(
        self, connections: dict[tuple[str, int], StreamEndpoint], timeout=10
    ):
        """Helper method to close and shutting down a number of endpoints.

        :param connections: Connection endpoints to close.
        :param timeout: Individual timeout for shutting down connection endpoints.
        """
        self._logger.debug(f"Trying to close {len(connections)} connections...")
        n = 0
        for addr, endpoint in connections.items():
            if endpoint is not None:
                self._logger.debug(f"Shutting down connection endpoint {addr}...")
                n += 1
                endpoint.stop(shutdown=True, timeout=timeout)
        self._logger.debug(f"{n} out of {len(connections)} connections closed.")

    def __iter__(self):
        while self._started:
            try:
                yield self._p_connections.get(timeout=10)
            except queue.Empty:
                continue

    def __enter__(self):
        self.start()
        return self

    def __exit__(self, exc_type, exc_val, exc_tb):
        self.stop()

    def __del__(self):
        if (
            self._started
            and threading.current_thread() != self._connection_handler
            and threading.current_thread() != self._connection_cleaner
        ):
            self.stop()


def _convert_addr_to_name(
    addr: tuple[str, int] | tuple[str, int, int, int],
) -> tuple[str, int]:
    """Translates a socket address, which is either a 2-tuple (ipv4) or a 4-tuple (ipv6)
    into a 2-tuple (host, port). Tries to resolve the host to its (DNS)
    hostname, otherwise keeps the numeric representation. Ports/Services are always
    kept numeric.

    :param addr: Address (ipv4/6) to convert.
    :return: Address tuple.
    """
    return socket.getnameinfo(addr, socket.NI_NUMERICSERV)[0], int(
        socket.getnameinfo(addr, socket.NI_NUMERICSERV)[1]
    )


# noinspection PyTypeChecker
def _send_payload(sock: socket.socket, payload: bytes):
    """Sends a payload over a socket, performing simple marshalling (size is sent
    first, then the bytes of the object). Blocking (if passed socket not configured
    otherwise).

    :param sock: Sockets to send payload over
    :param payload: Payload to send.
    """
    payload_size = len(payload)
    p_payload_size = bytes(ctypes.c_uint32(payload_size))
    _send_n_data(sock, p_payload_size, 4)
    _send_n_data(sock, payload, payload_size)


def _send_n_data(sock: socket.socket, data: bytes, size: int):
    """Sends a number of bytes over a socket.

    :param sock: Sockets to send bytes over.
    :param data: Bytes to send.
    :param size: Number of bytes to send.
    :raises RuntimeError: If connection has been closed by remote.
    """
    sent_bytes = 0
    while sent_bytes < size:
        n_sent_bytes = sock.send(data[sent_bytes:])
        if n_sent_bytes == 0:
            raise RuntimeError("Connection terminated!")
        sent_bytes += n_sent_bytes


def _recv_payload(sock: socket.socket) -> bytes:
    """Receives a payload over a socket, performing simple marshalling (size is
    received first, then the bytes of the object). Blocking (if passed socket not
    configured otherwise).

    :param sock: Socket to received payload over.
    :return: Received Payload.
    """
    p_payload_size = _recv_n_data(sock, 4, 1)
    payload_size = int.from_bytes(p_payload_size, byteorder=sys.byteorder)
    return _recv_n_data(sock, payload_size)


def _recv_n_data(sock: socket.socket, size: int, buff_size: int = 4096) -> bytes:
    """Receives a number of bytes over a socket.

    :param sock: Socket to receive bytes over.
    :param size: Number of bytes to receive.
    :param buff_size: Maximum number of bytes to receive from socket per receive
    iteration.
    :return: Received n bytes.
    :raises RuntimeError: If connection has been closed by remote.
    """
    data = bytearray(size)
    r_size = size
    while r_size > 0:
        n_data = sock.recv(min(r_size, buff_size))
        n_size = len(n_data)
        if n_size == 0:
            raise RuntimeError("Connection terminated!")
        data[size - r_size : size - r_size + n_size] = n_data
        r_size -= n_size
    return data


def _check_r_socket(sock: socket.socket, timeout: int = None) -> bool:
    """Checks a given socket whether data can be read from it.

    :param sock: Socket to check for read readiness.
    :param timeout: Timeout (seconds) to wait for socket to be read ready.
    :return: True if socket is ready to be read from, else false.
    :raises TimeoutError: If timeout set and triggered.
    """
    if sock is None:
        return False
    if timeout is not None and not select.select([sock], [], [], timeout)[0]:
        raise TimeoutError
    elif not select.select([sock], [], [], 0)[0]:
        return False
    return True


def _check_w_socket(sock: socket.socket) -> bool:
    """Checks a given socket whether data can be written to it.

    :param sock: Socket to check for write readiness.
    :return: True if socket is ready to be written to, else false.
    """
    if sock is None:
        return False
    elif not select.select([], [sock], [], 0)[1]:
        return False
    return True


def _close_socket(sock: socket.socket):
    """Closes the socket of an endpoint, shutdowns any potential connection that
    might have been established.

    :param sock: Socket to close.
    """
    if sock is None:
        return
    try:
        sock.shutdown(socket.SHUT_RDWR)
    except OSError:
        pass
    sock.close()<|MERGE_RESOLUTION|>--- conflicted
+++ resolved
@@ -838,14 +838,9 @@
             self._logger.setLevel(log_level)
         self._logger.info(f"Initializing endpoint {addr, remote_addr}...")
 
-<<<<<<< HEAD
         self._endpoint_socket = _EndpointSocket(
-            name=name,
-=======
-        self._endpoint_socket = EndpointSocket(
             name=name + ".Socket",
             log_level=endpoint_socket_log_level,
->>>>>>> 647fdece
             addr=addr,
             remote_addr=remote_addr,
             acceptor=acceptor,
