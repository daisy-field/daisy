# Copyright (C) 2024 DAI-Labor and others
#
# This Source Code Form is subject to the terms of the Mozilla Public
# License, v. 2.0. If a copy of the MPL was not distributed with this
# file, You can obtain one at https://mozilla.org/MPL/2.0/.
"""A collection of interfaces and base classes for data stream generation and
preprocessing for further (ML) tasks. The data source module is the core of the
package while modules and further subpackages are implementations/extensions of the
provided interfaces to enable this framework for various use-cases.

    * DataHandler - Core class of any data handler, union of DataProcessor, DataSource.
    * DataSource - Interface class. Implementations must provide data point
    objects in generator-like fashion.
    * DataProcessor - Processor for data points. Processing functions must be provided.
    * DataHandlerRelay - Second core class that allows the processing and forwarding
    of data points to another host.
    * CSVFileRelay - Third core class that allows the export of data points to CSV.
    * CSVFileDataHandler - Allows import of data points from CSV files.
    * EventHandler - Provides functionality for labeling data streams automatically.

Currently, the following sub-packages are offering interface implementations:

    * network_traffic - Handling and processing of data points (network packets)
    originating from t-/wireshark or pcaps. See the subpackage documentation for more.

Author: Fabian Hofmann, Jonathan Ackerschewski, Seraphin Zunzer
<<<<<<< HEAD
Modified: 18.10.2024
=======
Modified: 22.10.2024
>>>>>>> aa701c13
"""

__all__ = [
    "DataSource",
    "SimpleDataSource",
    "SimpleRemoteDataSource",
    "CSVFileDataSource",
    "DataProcessor",
    "remove_feature",
    "flatten_dict",
    "DataHandlerRelay",
    "CSVFileRelay",
    "DataHandler",
    "LivePysharkDataSource",
    "PcapDataSource",
    "create_pyshark_processor",
<<<<<<< HEAD
    "dict_to_numpy_array",
    "packet_to_dict",
    "dict_to_json",
    "default_f_features",
    "march23_events",
    "label_data_point",
    "default_nn_aggregator",
=======
    "EventHandler",
>>>>>>> aa701c13
]

from .data_handler import DataHandler
from .data_processor import (
    DataProcessor,
    remove_feature,
    flatten_dict,
)
from .data_relay import DataHandlerRelay, CSVFileRelay
from .data_source import (
    DataSource,
    SimpleDataSource,
    SimpleRemoteDataSource,
    CSVFileDataSource,
)
from .network_traffic import (
    LivePysharkDataSource,
    PcapDataSource,
    create_pyshark_processor,
<<<<<<< HEAD
    dict_to_numpy_array,
    packet_to_dict,
    dict_to_json,
    default_f_features,
    march23_events,
    label_data_point,
    default_nn_aggregator,
)
=======
)
from .events import EventHandler
>>>>>>> aa701c13
<|MERGE_RESOLUTION|>--- conflicted
+++ resolved
@@ -24,11 +24,7 @@
     originating from t-/wireshark or pcaps. See the subpackage documentation for more.
 
 Author: Fabian Hofmann, Jonathan Ackerschewski, Seraphin Zunzer
-<<<<<<< HEAD
-Modified: 18.10.2024
-=======
 Modified: 22.10.2024
->>>>>>> aa701c13
 """
 
 __all__ = [
@@ -45,7 +41,6 @@
     "LivePysharkDataSource",
     "PcapDataSource",
     "create_pyshark_processor",
-<<<<<<< HEAD
     "dict_to_numpy_array",
     "packet_to_dict",
     "dict_to_json",
@@ -53,9 +48,7 @@
     "march23_events",
     "label_data_point",
     "default_nn_aggregator",
-=======
     "EventHandler",
->>>>>>> aa701c13
 ]
 
 from .data_handler import DataHandler
@@ -75,7 +68,6 @@
     LivePysharkDataSource,
     PcapDataSource,
     create_pyshark_processor,
-<<<<<<< HEAD
     dict_to_numpy_array,
     packet_to_dict,
     dict_to_json,
@@ -84,7 +76,4 @@
     label_data_point,
     default_nn_aggregator,
 )
-=======
-)
-from .events import EventHandler
->>>>>>> aa701c13
+from .events import EventHandler