--- conflicted
+++ resolved
@@ -406,25 +406,10 @@
     :param nn_aggregator: The aggregator, which should map features to integers
     """
     return (
-<<<<<<< HEAD
-        PysharkProcessor(name=name)
+        PysharkProcessor(name=name, log_level=log_level)
         .packet_to_dict()
         .select_dict_features(f_features, default_value=np.nan)
         .dict_to_array(nn_aggregator)
-=======
-        DataProcessor(name=name, log_level=log_level)
-        .add_func(lambda o_point: packet_to_dict(o_point))
-        .add_func(
-            lambda o_point: select_feature(
-                d_point=o_point, f_features=f_features, default_value=np.nan
-            )
-        )
-        .add_func(
-            lambda o_point: dict_to_numpy_array(
-                d_point=o_point, nn_aggregator=nn_aggregator
-            )
-        )
->>>>>>> 163ce450
     )
 
 
