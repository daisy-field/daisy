# Copyright (C) 2024 DAI-Labor and others
#
# This Source Code Form is subject to the terms of the Mozilla Public
# License, v. 2.0. If a copy of the MPL was not distributed with this
# file, You can obtain one at https://mozilla.org/MPL/2.0/.
from django.contrib import admin

<<<<<<< HEAD
from .models import Metrics, Aggregation, Prediction, Alerts, Node, Evaluation
=======
from .models import (
    Metrics,
    Aggregation,
    Prediction,
    Alerts,
    Node,
    Evaluation,
    Metrics_long,
)
>>>>>>> 8b82d067

admin.site.register(Metrics)
admin.site.register(Metrics_long)
admin.site.register(Aggregation)
admin.site.register(Prediction)
admin.site.register(Evaluation)
admin.site.register(Alerts)
admin.site.register(Node)<|MERGE_RESOLUTION|>--- conflicted
+++ resolved
@@ -5,9 +5,6 @@
 # file, You can obtain one at https://mozilla.org/MPL/2.0/.
 from django.contrib import admin
 
-<<<<<<< HEAD
-from .models import Metrics, Aggregation, Prediction, Alerts, Node, Evaluation
-=======
 from .models import (
     Metrics,
     Aggregation,
@@ -17,7 +14,6 @@
     Evaluation,
     Metrics_long,
 )
->>>>>>> 8b82d067
 
 admin.site.register(Metrics)
 admin.site.register(Metrics_long)
