# Copyright (C) 2024 DAI-Labor and others
#
# This Source Code Form is subject to the terms of the Mozilla Public
# License, v. 2.0. If a copy of the MPL was not distributed with this
# file, You can obtain one at https://mozilla.org/MPL/2.0/.
from django.db import models

import uuid
<<<<<<< HEAD

# Create your models here.
=======
>>>>>>> 8b82d067


class Node(models.Model):
    address = models.CharField(max_length=255, unique=True)


class Alerts(models.Model):
    category = models.CharField(
        max_length=10,
        choices=(
            ("info", "Info"),
            ("warning", "Warning"),
            ("alert", "Alert"),
        ),
    )
    id = models.UUIDField(
        primary_key=True, default=uuid.uuid4, editable=False, unique=True
    )
    active = models.BooleanField(default=True)
    message = models.CharField(max_length=255)
    address = models.CharField(max_length=255)
    timestamp = models.DateTimeField(auto_now_add=True)


class Metrics(models.Model):
    address = models.CharField(max_length=255)
    accuracy = models.FloatField()
    f1 = models.FloatField()
    recall = models.FloatField()
    precision = models.FloatField()
    timestamp = models.DateTimeField(auto_now_add=True)
    true_negative_rate = models.FloatField()
    false_negative_rate = models.FloatField()
    negative_predictive_value = models.FloatField()
    false_positive_rate = models.FloatField()

    def save(self, *args, **kwargs):
        total_records = Metrics.objects.count()
<<<<<<< HEAD
        while total_records >= 500:
=======
        while total_records >= 200:
>>>>>>> 8b82d067
            pks = Metrics.objects.values_list("pk")[:1]
            oldest_record = Metrics.objects.filter(pk__in=pks)[0]
            Metrics_long.objects.create(
                address=oldest_record.address,
                accuracy=oldest_record.accuracy,
                f1=oldest_record.f1,
                recall=oldest_record.recall,
                precision=oldest_record.precision,
                timestamp=oldest_record.timestamp,
                true_negative_rate=oldest_record.true_negative_rate,
                false_negative_rate=oldest_record.false_negative_rate,
                negative_predictive_value=oldest_record.negative_predictive_value,
                false_positive_rate=oldest_record.false_positive_rate,
            )
            oldest_record.delete()
            total_records = Metrics.objects.count()
        else:
            super().save(*args, **kwargs)


class Metrics_long(models.Model):
    address = models.CharField(max_length=255)
    accuracy = models.FloatField()
    f1 = models.FloatField()
    recall = models.FloatField()
    precision = models.FloatField()
    timestamp = models.DateTimeField()
    true_negative_rate = models.FloatField()
    false_negative_rate = models.FloatField()
    negative_predictive_value = models.FloatField()
    false_positive_rate = models.FloatField()

    def save(self, *args, **kwargs):
        total_records = Metrics_long.objects.count()
        while total_records >= 2000:
            pks = Metrics_long.objects.values_list("pk")[:1]
            Metrics_long.objects.filter(pk__in=pks).delete()
            print("Delete longterm object", total_records)
            total_records = Metrics_long.objects.count()

        else:
            super().save(*args, **kwargs)


class Aggregation(models.Model):
    agg_status = models.CharField(max_length=255)
    agg_count = models.IntegerField()
    agg_time = models.DateTimeField(auto_now_add=True)
    agg_nodes = models.CharField(max_length=500)

    def save(self, *args, **kwargs):
        total_records = Aggregation.objects.count()
        while total_records >= 1000:
            pks = Aggregation.objects.values_list("pk")[:1]
            Aggregation.objects.filter(pk__in=pks).delete()
            total_records = Aggregation.objects.count()
        else:
            super().save(*args, **kwargs)


class Prediction(models.Model):
    pred_status = models.CharField(max_length=255)
    pred_count = models.IntegerField()
    pred_time = models.DateTimeField(auto_now_add=True)
    pred_nodes = models.CharField(max_length=500)

    def save(self, *args, **kwargs):
        total_records = Aggregation.objects.count()
        while total_records >= 1000:
            pks = Aggregation.objects.values_list("pk")[:1]
            Aggregation.objects.filter(pk__in=pks).delete()
            total_records = Aggregation.objects.count()
        else:
            super().save(*args, **kwargs)


class Evaluation(models.Model):
    eval_status = models.CharField(max_length=255)
    eval_count = models.IntegerField()
    eval_time = models.DateTimeField(auto_now_add=True)
<<<<<<< HEAD

    def save(self, *args, **kwargs):
        total_records = Aggregation.objects.count()
        while total_records >= 1000:
            pks = Evaluation.objects.values_list("pk")[:1]
            Evaluation.objects.filter(pk__in=pks).delete()
            total_records = Evaluation.objects.count()
        else:
            super().save(*args, **kwargs)


# /alert
# - NodeID
# - Message
# - Timestamp

# /metrics
# - NodeID
# - Timestamp
# - Accuracy
# - F1
# - Precision
# - Recall
=======
    eval_nodes = models.CharField(max_length=500)
>>>>>>> 8b82d067

    def save(self, *args, **kwargs):
        total_records = Aggregation.objects.count()
        while total_records >= 1000:
            pks = Evaluation.objects.values_list("pk")[:1]
            Evaluation.objects.filter(pk__in=pks).delete()
            total_records = Evaluation.objects.count()
        else:
            super().save(*args, **kwargs)<|MERGE_RESOLUTION|>--- conflicted
+++ resolved
@@ -6,11 +6,6 @@
 from django.db import models
 
 import uuid
-<<<<<<< HEAD
-
-# Create your models here.
-=======
->>>>>>> 8b82d067
 
 
 class Node(models.Model):
@@ -49,11 +44,7 @@
 
     def save(self, *args, **kwargs):
         total_records = Metrics.objects.count()
-<<<<<<< HEAD
-        while total_records >= 500:
-=======
         while total_records >= 200:
->>>>>>> 8b82d067
             pks = Metrics.objects.values_list("pk")[:1]
             oldest_record = Metrics.objects.filter(pk__in=pks)[0]
             Metrics_long.objects.create(
@@ -134,33 +125,7 @@
     eval_status = models.CharField(max_length=255)
     eval_count = models.IntegerField()
     eval_time = models.DateTimeField(auto_now_add=True)
-<<<<<<< HEAD
-
-    def save(self, *args, **kwargs):
-        total_records = Aggregation.objects.count()
-        while total_records >= 1000:
-            pks = Evaluation.objects.values_list("pk")[:1]
-            Evaluation.objects.filter(pk__in=pks).delete()
-            total_records = Evaluation.objects.count()
-        else:
-            super().save(*args, **kwargs)
-
-
-# /alert
-# - NodeID
-# - Message
-# - Timestamp
-
-# /metrics
-# - NodeID
-# - Timestamp
-# - Accuracy
-# - F1
-# - Precision
-# - Recall
-=======
     eval_nodes = models.CharField(max_length=500)
->>>>>>> 8b82d067
 
     def save(self, *args, **kwargs):
         total_records = Aggregation.objects.count()
