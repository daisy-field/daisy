# Copyright (C) 2024 DAI-Labor and others
#
# This Source Code Form is subject to the terms of the Mozilla Public
# License, v. 2.0. If a copy of the MPL was not distributed with this
# file, You can obtain one at https://mozilla.org/MPL/2.0/.
from rest_framework import serializers

<<<<<<< HEAD
from api.models import Metrics, Aggregation, Alerts, Prediction, Node, Evaluation
=======
from api.models import (
    Metrics,
    Aggregation,
    Alerts,
    Prediction,
    Node,
    Evaluation,
    Metrics_long,
)
>>>>>>> 8b82d067


class MetricsSerializer(serializers.HyperlinkedModelSerializer):
    class Meta:
        model = Metrics
        fields = [
            "address",
            "accuracy",
            "recall",
            "precision",
            "f1",
            "timestamp",
            "true_negative_rate",
            "false_negative_rate",
            "negative_predictive_value",
            "false_positive_rate",
        ]


class MetricsLongSerializer(serializers.HyperlinkedModelSerializer):
    class Meta:
        model = Metrics_long
        fields = [
            "address",
            "accuracy",
            "recall",
            "precision",
            "f1",
            "timestamp",
            "true_negative_rate",
            "false_negative_rate",
            "negative_predictive_value",
            "false_positive_rate",
        ]


class AggregationSerializer(serializers.HyperlinkedModelSerializer):
    class Meta:
        model = Aggregation
        fields = ["agg_status", "agg_count", "agg_time", "agg_nodes"]


class PredictionSerializer(serializers.HyperlinkedModelSerializer):
    class Meta:
        model = Prediction
        fields = ["pred_status", "pred_count", "pred_time", "pred_nodes"]


class EvaluationSerializer(serializers.HyperlinkedModelSerializer):
    class Meta:
        model = Evaluation
        fields = ["eval_status", "eval_count", "eval_time", "eval_nodes"]


class EvaluationSerializer(serializers.HyperlinkedModelSerializer):
    class Meta:
        model = Evaluation
        fields = ["eval_status", "eval_count", "eval_time"]


class AlertsSerializer(serializers.HyperlinkedModelSerializer):
    class Meta:
        model = Alerts
        fields = ["id", "address", "category", "active", "timestamp", "message"]


class NodeSerializer(serializers.HyperlinkedModelSerializer):
    class Meta:
        model = Node
        fields = ["address"]<|MERGE_RESOLUTION|>--- conflicted
+++ resolved
@@ -5,9 +5,6 @@
 # file, You can obtain one at https://mozilla.org/MPL/2.0/.
 from rest_framework import serializers
 
-<<<<<<< HEAD
-from api.models import Metrics, Aggregation, Alerts, Prediction, Node, Evaluation
-=======
 from api.models import (
     Metrics,
     Aggregation,
@@ -17,7 +14,6 @@
     Evaluation,
     Metrics_long,
 )
->>>>>>> 8b82d067
 
 
 class MetricsSerializer(serializers.HyperlinkedModelSerializer):
@@ -72,12 +68,6 @@
         fields = ["eval_status", "eval_count", "eval_time", "eval_nodes"]
 
 
-class EvaluationSerializer(serializers.HyperlinkedModelSerializer):
-    class Meta:
-        model = Evaluation
-        fields = ["eval_status", "eval_count", "eval_time"]
-
-
 class AlertsSerializer(serializers.HyperlinkedModelSerializer):
     class Meta:
         model = Alerts
