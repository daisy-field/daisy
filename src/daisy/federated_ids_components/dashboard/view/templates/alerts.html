--- conflicted
+++ resolved
@@ -45,18 +45,6 @@
         });
       function drawChart() {
 
-<<<<<<< HEAD
-<script type="text/javascript">
-    function createcard(type, time, node, message){
-            var card =
-                ''
-
-            return card
-        }
-
-
-</script>
-=======
         var data = google.visualization.arrayToDataTable([
           ['Category', 'Number'],
           ['Alarms',     {{ alarms|length }}],
@@ -217,61 +205,11 @@
 
             })
         }
->>>>>>> 8b82d067
 
 </script>
 </head>
 
-
 <h1 class="mt-4"></h1>
-<head>
-    <script type="text/javascript" src="https://www.gstatic.com/charts/loader.js"></script>
-    <script type="text/javascript">
-      google.charts.load('current', {'packages':['corechart']});
-      google.charts.setOnLoadCallback(drawChart);
-
-      function drawChart() {
-
-        var data = google.visualization.arrayToDataTable([
-          ['Category', 'Number'],
-          ['Alarms',     {{ alarms|length }}],
-          ['Warnings',      {{ warnings|length }}],
-          ['Info',  {{ infos|length }}],
-          ['History', {{ history|length }}],
-         ]);
-
-        {%if not dark_theme %}
-        var options = {
-            curveType: 'function',
-            backgroundColor: {fill: 'transparent'},
-            legend: 'bottom',
-
-        };
-        {% else %}
-        var options = {
-            backgroundColor: 'transparent', // Set background color to transparent
-            curveType: 'function',
-            slices: [{color: '#dc3545'}, {color: '#ffc107'},{color: '#0dcaf0'}, {color: '#6c757d'}, {color: 'black'}],
-
-            legend: {
-                position: 'top',
-                textStyle: {
-                    color: '#FFFFFF' // Set text color for legend
-                }
-            },
-            titleTextStyle: {
-                color: '#FFFFFF' // Set text color for chart title
-            }
-        };
-        {% endif %}
-
-        var chart = new google.visualization.PieChart(document.getElementById('piechart'));
-
-        chart.draw(data, options);
-      }
-    </script>
-  </head>
-
 
 <div class="row">
     <div class="col-xl-4 col-md-4">
@@ -307,17 +245,10 @@
 </div>
 <div class="card-body">
    {% for alert in alarms%}
-<<<<<<< HEAD
-    <div style="width: 20%; display:inline-block" class="card bg-danger text-white mb-4" data-bs-toggle="modal"
-         data-bs-target="#alarms{{alert.id}}">
-        <div class="card-header"><i class="fa-solid fa-server"></i>{{alert.address}}</div>
-        <div class="card-body">{{alert.message}}</div>
-=======
     <div style="width:19%; display:inline-grid" class="card bg-danger text-white mb-4 col-12 col-md-4 col-lg-2 col-xl-2"  data-bs-toggle="modal"
          data-bs-target="#alarms{{alert.id}}">
         <div class="card-header"><i class="fa-solid fa-server"></i> {{alert.address}}</div>
         <div class="card-body">Alert raised!</div>
->>>>>>> 8b82d067
         <div class="card-footer d-flex align-items-center justify-content-between">
             <a class="small text-white stretched-link" href="#">{{alert.timestamp}}</a>
             <div class="small text-white"><i class="fas fa-angle-right"></i></div>
@@ -326,16 +257,6 @@
     <div class="modal fade" id="alarms{{alert.id}}" tabindex="-1" role="dialog" aria-labelledby="exampleModalLabel{{alert.id}}"
          aria-hidden="true">
         <div class="modal-dialog" role="document">
-<<<<<<< HEAD
-            <div class="modal-content">
-                <div class="modal-header">
-                    <h5 class="modal-title" id="exampleModalLabel{{alert.id}}">TESL {{alert.address}}</h5>
-
-                </div>
-                <div class="modal-body">
-                    {{alert.message}} <br>
-                    {{alert.timestamp}} TEST
-=======
             <div class="modal-content" style="color:black">
                 <div class="modal-header">
                     <h5 class="modal-title" id="exampleModalLabel{{alert.id}}">{{alert.address}}</h5>
@@ -344,7 +265,6 @@
                 <div class="modal-body">
                     {{alert.message}} <br><br>
                     {{alert.timestamp}}
->>>>>>> 8b82d067
                 </div>
                 <div class="modal-footer">
                     <a href={% url 'resolve' alert.id %} type="button" class="btn btn-secondary"
@@ -369,13 +289,8 @@
 <div class="card-body">
     {% for alert in warnings%}
  <div style="width: 20%; display:inline-block" class="card bg-warning text-white mb-4" data-bs-toggle="modal" data-bs-target="#warnings{{alert.id}}">
-<<<<<<< HEAD
-     <div class="card-header"><i class="fa-solid fa-server"></i>{{alert.address}}</div>
-     <div class="card-body">{{alert.message}} </div>
-=======
      <div class="card-header"><i class="fa-solid fa-server"></i> {{alert.address}}</div>
      <div class="card-body">Warning raised!</div>
->>>>>>> 8b82d067
      <div class="card-footer d-flex align-items-center justify-content-between">
          <a class="small text-white stretched-link" href="#">{{alert.timestamp}}</a>
          <div class="small text-white"><i class="fas fa-angle-right"></i></div>
@@ -383,31 +298,17 @@
  </div>
 <div class="modal fade" id="warnings{{alert.id}}" tabindex="-1" role="dialog" aria-labelledby="exampleModalLabel" aria-hidden="true">
                     <div class="modal-dialog" role="document">
-<<<<<<< HEAD
-                    <div class="modal-content">
-                        <div class="modal-header">
-                        <h5 class="modal-title">{{alert.address}}</h5>
-
-=======
                     <div class="modal-content"  style="color:black">
                         <div class="modal-header">
                             <h5 class="modal-title">{{alert.address}}</h5>
->>>>>>> 8b82d067
                         </div>
                         <div class="modal-body">
                         {{alert.message}} <br>
                             {{alert.timestamp}}
                         </div>
                         <div class="modal-footer">
-<<<<<<< HEAD
-                        <a href={% url 'resolve' alert.id %} type="button" class="btn btn-secondary" data-dismiss="modal">Mark as Resolved</a>
-
-                            <a href={% url 'alerts' %} type="button" class="btn btn-primary">Close</a>
-
-=======
                             <a href={% url 'resolve' alert.id %} type="button" class="btn btn-secondary" data-dismiss="modal">Mark as Resolved</a>
                             <a href={% url 'alerts' %} type="button" class="btn btn-primary">Close</a>
->>>>>>> 8b82d067
                         </div>
                     </div>
                     </div>
@@ -420,18 +321,12 @@
 "card bg-dark text-white mb-4" {% else %} "card mb-4" {% endif %}>
 <div class="card-header">
     <i class="fa-solid fa-circle-info"></i> Info
-
 </div>
 <div class="card-body">
 {% for alert in infos%}
  <div style="width: 20%; display:inline-block" class="card bg-info text-white mb-4" data-bs-toggle="modal" data-bs-target="#infos{{alert.id}}">
-<<<<<<< HEAD
-     <div class="card-header"><i class="fa-solid fa-server"></i>{{alert.address}}</div>
-     <div class="card-body">{{alert.message}} </div>
-=======
      <div class="card-header"><i class="fa-solid fa-server"></i> {{alert.address}}</div>
      <div class="card-body">Information available!</div>
->>>>>>> 8b82d067
      <div class="card-footer d-flex align-items-center justify-content-between">
          <a class="small text-white stretched-link" href="#">{{alert.timestamp}}</a>
          <div class="small text-white"><i class="fas fa-angle-right"></i></div>
@@ -439,22 +334,6 @@
  </div>
 <div class="modal fade" id="infos{{alert.id}}" tabindex="-1" role="dialog" aria-labelledby="exampleModalLabel" aria-hidden="true">
                     <div class="modal-dialog" role="document">
-<<<<<<< HEAD
-                    <div class="modal-content">
-                        <div class="modal-header">
-                        <h5 class="modal-title">{{alert.address}}</h5>
-
-                        </div>
-                        <div class="modal-body">
-                        {{alert.message}} <br>
-                            {{alert.timestamp}}
-                        </div>
-                        <div class="modal-footer">
-                        <a href={% url 'resolve' alert.id %} type="button" class="btn btn-secondary" data-dismiss="modal">Mark as Resolved</a>
-
-                            <a href={% url 'alerts' %} type="button" class="btn btn-primary">Close</a>
-
-=======
                     <div class="modal-content"  style="color:black">
                         <div class="modal-header">
                             <h5 class="modal-title">{{alert.address}}</h5>
@@ -466,18 +345,12 @@
                         <div class="modal-footer">
                             <a href={% url 'resolve' alert.id %} type="button" class="btn btn-secondary" data-dismiss="modal">Mark as Resolved</a>
                             <a href={% url 'alerts' %} type="button" class="btn btn-primary">Close</a>
->>>>>>> 8b82d067
-                        </div>
-                    </div>
-                    </div>
-                </div>
-<<<<<<< HEAD
-{% endfor %}</div>
-<div id="updated2" class="card-footer small text-muted"></div>
-=======
+                        </div>
+                    </div>
+                    </div>
+                </div>
     {% endfor %}</div>
     <div id="updated2" class="card-footer small text-muted"></div>
->>>>>>> 8b82d067
 </div>
 <div class={% if dark_theme %}
 "card bg-dark text-white mb-4" {% else %} "card mb-4" {% endif %}>
@@ -488,48 +361,26 @@
 <div class="card-body">
 {% for alert in history%}
  <div style="width: 20%; display:inline-block" class="card bg-secondary text-white mb-4" data-bs-toggle="modal" data-bs-target="#history{{alert.id}}">
-<<<<<<< HEAD
-     <div class="card-header"><i class="fa-solid fa-server"></i>{{alert.address}}</div>
-     <div class="card-body">{{alert.message}} </div>
-     <div class="card-footer d-flex align-items-center justify-content-between">
-         <a class="small text-white stretched-link" href="#">{{alert.timestamp}}</a>
-         <div class="small text-white"><i class="fas fa-angle-right"></i></div>
-=======
      <div class="card-header"><i class="fa-solid fa-server"></i> {{alert.address}}</div>
         <div class="card-body"></div>
             <div class="card-footer d-flex align-items-center justify-content-between">
                 <a class="small text-white stretched-link" href="#">{{alert.timestamp}}</a>
             <div class="small text-white"><i class="fas fa-angle-right"></i></div>
->>>>>>> 8b82d067
      </div>
  </div>
 <div class="modal fade" id="history{{alert.id}}" tabindex="-1" role="dialog" aria-labelledby="exampleModalLabel" aria-hidden="true">
                     <div class="modal-dialog" role="document">
-<<<<<<< HEAD
-                    <div class="modal-content">
-                        <div class="modal-header">
-                        <h5 class="modal-title">{{alert.address}}</h5>
-
-=======
                     <div class="modal-content"  style="color:black">
                         <div class="modal-header">
                             <h5 class="modal-title"> {{alert.address}}</h5>
->>>>>>> 8b82d067
                         </div>
                         <div class="modal-body">
                         {{alert.message}} <br>
                             {{alert.timestamp}}
                         </div>
                         <div class="modal-footer">
-<<<<<<< HEAD
-                        <a href={% url 'delete' alert.id %} type="button" class="btn btn-secondary" data-dismiss="modal">Delete</a>
-
-                            <a href={% url 'restore' alert.id %} type="button" class="btn btn-secondary">Reopen</a>
-
-=======
                             <a href={% url 'delete' alert.id %} type="button" class="btn btn-secondary" data-dismiss="modal">Delete</a>
                             <a href={% url 'restore' alert.id %} type="button" class="btn btn-secondary">Reopen</a>
->>>>>>> 8b82d067
                         </div>
                     </div>
                     </div>
@@ -539,17 +390,4 @@
 </div>
 
 
-<<<<<<< HEAD
- <!-- Modal -->
-
-
-  <body>
-    <div id="piechart" style="width: 500px; height: 300px;"></div>
-  </body>
-
-<!-- Modal -->
-
-
-=======
->>>>>>> 8b82d067
 {% endblock %}