<!--
  ~ Copyright (C) 2024 DAI-Labor and others
  ~
  ~ This Source Code Form is subject to the terms of the Mozilla Public
  ~ License, v. 2.0. If a copy of the MPL was not distributed with this
  ~ file, You can obtain one at https://mozilla.org/MPL/2.0/.
  -->

{% extends "./base.html" %}
{% block body_theme %}
{% if dark_theme %}
"sb-nav-fixed bg-dark"
{% else %}
"sb-nav-fixed"
{% endif %}
{% endblock %}

{% block footer_theme %}
{% if dark_theme %}
"py-4 bg-dark mt-auto"
{% else %}
"py-4 mt-auto"
{% endif %}
{% endblock %}

{% block navbar_theme %}
{% if dark_theme %}
"sb-sidenav accordion sb-sidenav-dark"
{% else %}
"sb-sidenav accordion sb-sidenav-light"
{% endif %}
{% endblock %}

{% block main %}
<script src="//ajax.googleapis.com/ajax/libs/jquery/1.10.2/jquery.min.js"></script>
<script type="text/javascript" src="https://www.gstatic.com/charts/loader.js"></script>

<script src="https://cdn.jsdelivr.net/npm/chart.js@2.8.0"></script>

<script type="text/javascript">
<<<<<<< HEAD
    google.charts.load('current', {'packages': ['corechart']});
    google.charts.setOnLoadCallback(drawChart);

    var updateInterval = 10
    function drawChart() {
        var accuracyData = google.visualization.arrayToDataTable([
            ['Time', 'Nodes'],
            [new Date(), 1000],
        ]);

        {%if not dark_theme %}
        var options = {
            curveType: 'function',
            backgroundColor: {fill: 'transparent'},
            legend: 'top',

        };
        {% else %}
        var options = {
            backgroundColor: 'transparent', // Set background color to transparent
            curveType: 'function',

            hAxis: {
                textStyle: {
                    color: '#FFFFFF' // Set text color for horizontal axis labels
                },
                gridlines: {
                    color: 'transparent' // Set color of gridlines for horizontal axis
                }
            },
            vAxis: {
                textStyle: {
                    color: '#FFFFFF' // Set text color for vertical axis labels
                },
                gridlines: {
                    color: 'transparent' // Set color of gridlines for vertical axis
                }
=======
    window.onload = function() {

        var all_nodes = []
        var all_times = []
        const chartOptions = {
            layout: {
                padding: 50
>>>>>>> 8b82d067
            },
            devicePixelRatio: 1.5,
            animation: false,
            scales: {
                xAxes: [{
                    display: true,
                    scaleLabel: {
                        display: true,
                    },
                    ticks: {
                        autoSkip: true,
                        maxTicksLimit: 20
                    },
                }],
                yAxes: [{
                    display: true,
                    scaleLabel: {
                        display: true,
                    },
                    ticks: {
                        beginAtZero: true,
                        max: 1
                    }
                }],

            },

        }

        const accuracyctx = document.getElementById('accuracy_chart').getContext('2d');
        const accuracyData = {labels: [], datasets: [], options:{animation:false}};
        const accuracyChart = new Chart(accuracyctx, {type: 'line', data: accuracyData, options:chartOptions});

        const precisionctx = document.getElementById('precision_chart').getContext('2d');
        const precisionData = {labels: [], datasets: []};
        const precisionChart = new Chart(precisionctx, {type: 'line', data: precisionData, options:chartOptions});

        const f1ctx = document.getElementById('f1_chart').getContext('2d');
        const f1Data = {labels: [], datasets: []};
        const f1Chart = new Chart(f1ctx, {type: 'line', data: f1Data, options:chartOptions});

        const recallctx = document.getElementById('recall_chart').getContext('2d');
        const recallData = {labels: [], datasets: []};
        const recallChart = new Chart(recallctx, {type: 'line', data: recallData, options:chartOptions});

        const fprctx = document.getElementById('fpr_chart').getContext('2d');
        const fprData = {labels: [], datasets: []};
        const fprChart = new Chart(fprctx, {type: 'line', data: fprData, options: chartOptions});


        const fnrctx = document.getElementById('fnr_chart').getContext('2d');
        const fnrData = {labels: [], datasets: []};
        const fnrChart = new Chart(fnrctx, {type: 'line', data: fnrData, options: chartOptions});

        const tnrctx = document.getElementById('tnr_chart').getContext('2d');
        const tnrData = {labels: [], datasets: []};
        const tnrChart = new Chart(tnrctx, {type: 'line', data: tnrData, options: chartOptions});

        const npvctx = document.getElementById('npv_chart').getContext('2d');
        const npvData = {labels: [], datasets: []};
        const npvChart = new Chart(npvctx, {type: 'line', data: npvData, options: chartOptions});

        var updateInterval = 30
        function initialRequest(){
            $.ajax({
                url: "http://127.0.0.1:8000/metrics/",
                type: "GET",
                dataType: "json",
                success: (response) => {
                    function formatDate(date) {
                        const year = date.getFullYear()
                        const month = String(date.getMonth() + 1).padStart(2, '0'); // Months are 0-based
                        const day = String(date.getDate()).padStart(2, '0');
                        const hours = String(date.getHours()).padStart(2, '0');
                        const minutes = String(date.getMinutes()).padStart(2, '0');
                        const seconds = String(date.getSeconds()).padStart(2, '0');

                        return `${year}-${month}-${day} ${hours}:${minutes}:${seconds}`;
                    }
                    function getRandomColor() {
                        const letters = '0123456789ABCDEF';
                        let color = '#';
                        for (let i = 0; i < 6; i++) {
                            color += letters[Math.floor(Math.random() * 16)];
                        }
                        return color;
                    }

                    new_times = []
                    new_nodes = []

<<<<<<< HEAD
                    accuracyData = google.visualization.arrayToDataTable([
                        ["Time"],
                        [new Date()]
                    ])
                    var f1Data = google.visualization.arrayToDataTable([
                        ["Time"],
                        [new Date()]
                    ])
                    var recallData = google.visualization.arrayToDataTable([
                        ["Time"],
                        [new Date()]
                    ])
                    var precisionData = google.visualization.arrayToDataTable([
                        ["Time"],
                        [new Date()]
                    ])

                    nodes = []
=======
>>>>>>> 8b82d067
                    response.forEach(function (element) {
                        if (!all_nodes.includes(element.address)) {
                            all_nodes.push(element.address)
                            new_nodes.push(element.address)
                        }
<<<<<<< HEAD
                    })
                    times = []
                    response.forEach(function (element) {
                        if (!times.includes(element.timestamp)) {
                            times.push(new Date(element.timestamp))
=======
                        if (!all_times.includes(element.timestamp)) {
                            all_times.push(element.timestamp)
                            new_times.push(element.timestamp)
>>>>>>> 8b82d067
                        }
                    })

                    new_times.forEach(function (time) {
                        format = formatDate(new Date(time))
                        accuracyData.labels.push(format)
                        recallData.labels.push(format)
                        fprData.labels.push(format);
                        fnrData.labels.push(format);
                        tnrData.labels.push(format);
                        npvData.labels.push(format);
                        precisionData.labels.push(format)
                        f1Data.labels.push(format)
                    })


                    new_nodes.forEach(function (node){
                        color = getRandomColor()
                        nulls = Array(all_times.length-new_times.length).fill(null)
                        nulls2 = Array(all_times.length-new_times.length).fill(null)
                        nulls3 = Array(all_times.length-new_times.length).fill(null)
                        nulls4 = Array(all_times.length-new_times.length).fill(null)
                        nulls5 = Array(all_times.length-new_times.length).fill(null)
                        nulls6 = Array(all_times.length-new_times.length).fill(null)
                        nulls7 = Array(all_times.length-new_times.length).fill(null)
                        nulls8 = Array(all_times.length-new_times.length).fill(null)

                        accuracyData.datasets.push({
                            label: node,
                            data: nulls,
                            borderColor: color,
                            backgroundColor: color,
                            fill: false,
                            cubicInterpolationMode: 'monotone',
                            tension: 0.4,
                            spanGaps: true,
                        });
                        precisionData.datasets.push({
                            label: node,
                            data: nulls2,
                            borderColor: color,
                            backgroundColor: color,
                            fill: false,
                            cubicInterpolationMode: 'monotone',
                            tension: 0.4,
                            spanGaps: true,
                        });
                        f1Data.datasets.push({
                            label: node,
                            data: nulls3,
                            borderColor: color,
                            backgroundColor: color,
                            fill: false,
                            cubicInterpolationMode: 'monotone',
                            tension: 0.4,
                            spanGaps: true,
                        });
                        recallData.datasets.push({
                            label: node,
                            data: nulls4,
                            borderColor: color,
                            backgroundColor: color,
                            fill: false,
                            cubicInterpolationMode: 'monotone',
                            tension: 0.4,
                            spanGaps: true,
                        });
                        fprData.datasets.push({
                            label: node,
                            data: nulls5,
                            borderColor: color,
                            backgroundColor: color,
                            fill: false,
                            cubicInterpolationMode: 'monotone',
                            tension: 0.4,
                            spanGaps: true,
                        });

                        fnrData.datasets.push({
                            label: node,
                            data: nulls6,
                            borderColor: color,
                            backgroundColor: color,
                            fill: false,
                            cubicInterpolationMode: 'monotone',
                            tension: 0.4,
                            spanGaps: true,
                        });

                        tnrData.datasets.push({
                            label: node,
                            data: nulls7,
                            borderColor: color,
                            backgroundColor: color,
                            fill: false,
                            cubicInterpolationMode: 'monotone',
                            tension: 0.4,
                            spanGaps: true,
                        });

                        npvData.datasets.push({
                            label: node,
                            data: nulls8,
                            borderColor: color,
                            backgroundColor: color,
                            fill: false,
                            cubicInterpolationMode: 'monotone',
                            tension: 0.4,
                            spanGaps: true,
                        });
                        console.log("added", node)
                    })

                    all_nodes.forEach((node, index)=>{
                        new_times.forEach(function (time) {
                            var found = false
                            for (let i = 0; i < response.length; i++) {
                                var element = response[i];
<<<<<<< HEAD
                                if ((new Date(element.timestamp).getTime() == time.getTime()) && element.address == node) {
                                    precisionRow.push(element.precision)
                                    f1Row.push(element.f1)
                                    recallRow.push(element.recall)
                                    accuracyRow.push(element.accuracy)
                                    found = true
                                    console.log("Found")
                                    break;
                                }
                            }
                            if (found === false) {
                                precisionRow.push(0)
                                accuracyRow.push(0)  //null
                                f1Row.push(0)
                                recallRow.push(0)
=======
                                if ((new Date(element.timestamp).getTime() == new Date(time).getTime()) && element.address == node) {
                                    precisionData.datasets[index].data.push(element.precision)
                                    f1Data.datasets[index].data.push(element.f1)
                                    recallData.datasets[index].data.push(element.recall)
                                    accuracyData.datasets[index].data.push(element.accuracy)
                                    fprData.datasets[index].data.push(element.false_positive_rate);
                                    fnrData.datasets[index].data.push(element.false_negative_rate);
                                    tnrData.datasets[index].data.push(element.true_negative_rate);
                                    npvData.datasets[index].data.push(element.negative_predictive_value);

                                    found = true
                                    break;
                                }
>>>>>>> 8b82d067
                            }
                            if (found == false) {
                                precisionData.datasets[index].data.push(null)
                                f1Data.datasets[index].data.push(null)
                                recallData.datasets[index].data.push(null)
                                accuracyData.datasets[index].data.push(null)
                                fprData.datasets[index].data.push(null);
                                fnrData.datasets[index].data.push(null);
                                tnrData.datasets[index].data.push(null);
                                npvData.datasets[index].data.push(null);
                            }
                        })
                        accuracyChart.update();
                        precisionChart.update();
                        recallChart.update();
                        f1Chart.update();
                        fprChart.update();
                        fnrChart.update();
                        tnrChart.update();
                        npvChart.update();
                    })

                    var currentdate = new Date();
                    var datetime = currentdate.getDate() + "/"
                        + (currentdate.getMonth() + 1) + "/"
                        + currentdate.getFullYear() + " -- "
                        + currentdate.getHours() + ":"
                        + currentdate.getMinutes() + ":"
                        + currentdate.getSeconds();
                    $("#updated").text("Last update: " + datetime)
                },
                error: (error) => {
                    console.log(error);
                }

            })
        }
        function getAlerts() {
            $.ajax({
                url: "http://127.0.0.1:8000/alert/",
                type: "GET",
                async: true,
                dataType: "json",
                success: (response) => {

                    var alerts = 0
                    var warnings = 0

                    for (let i = 0; i < response.length; i++) {
                        if (response[i].active == true && response[i].category == "alert"){
                            alerts = alerts+1
                            var element = document.getElementById("alert-card");
                            element.classList.add("bg-danger");
                        }
                        if (response[i].active == true & response[i].category == "warning"){
                            warnings = warnings+1
                            var element = document.getElementById("warning-card");
                            element.classList.add("bg-warning");
                        }
                    }
                    if(alerts == 0){
                        var element = document.getElementById("alert-card");
                        element.classList.remove("bg-danger");
                    }
                    if(warnings == 0){
                        var element = document.getElementById("warning-card");
                        element.classList.remove("bg-warning");
                    }

                    document.getElementById('alert_box').innerText   = alerts
                    document.getElementById('warning_box').innerText   = warnings
                },
                error: (error) => {
                    console.log(error);
                }

            })
        }
        function getServerStates() {
            $.ajax({
                url: "http://127.0.0.1:8000/aggregation/",
                type: "GET",
                async: true,
                dataType: "json",
                success: (response) => {
                    const givenDate = new Date(response[response.length-1].agg_time);
                    const timeDifferenceMs = new Date() - givenDate;
                    const diffMinutes = Math.floor(timeDifferenceMs / (1000 * 60));
                    if(diffMinutes< 1){
                        var element = document.getElementById("agg_box");
                        document.getElementById("agg_status").innerText = response[response.length-1].agg_status;
                        document.getElementById("agg_count").innerText = response[response.length-1].agg_count;
                        element.classList.add("bg-success");
                        element.classList.remove("bg-warning");
                    }
                    else{
                        var element = document.getElementById("agg_box");
                        document.getElementById("agg_status").innerText = "Offline";
                        document.getElementById("agg_count").innerText = "-";
                        element.classList.remove("bg-success");
                        element.classList.add("bg-warning");
                    }
                    document.getElementById("agg_time").innerText = (new Date(response[response.length-1].agg_time)).toLocaleString();
                },
                error: (error) => {
                    console.log(error);
                }
            })
            $.ajax({
                url: "http://127.0.0.1:8000/prediction/",
                type: "GET",
                async: true,

                dataType: "json",
                success: (response) => {
                    const givenDate = new Date(response[response.length-1].pred_time);
                    const timeDifferenceMs = new Date() - givenDate;
                    const diffMinutes = Math.floor(timeDifferenceMs / (1000 * 60));
                    if(diffMinutes< 1){
                        var element = document.getElementById("pred_box");
                        document.getElementById("pred_status").innerText = response[response.length-1].pred_status;
                        document.getElementById("pred_count").innerText = response[response.length-1].pred_count;
                        element.classList.add("bg-success");
                        element.classList.remove("bg-warning");
                    }
                    else{
                        var element = document.getElementById("pred_box");
                        document.getElementById("pred_status").innerText = "Offline";
                        document.getElementById("pred_count").innerText = "-";
                        element.classList.remove("bg-success");
                        element.classList.add("bg-warning");
                    }
                    document.getElementById("pred_time").innerText = (new Date(response[response.length-1].pred_time)).toLocaleString();
                },
                error: (error) => {
                    console.log(error);
                }
            })
            $.ajax({
                url: "http://127.0.0.1:8000/evaluation/",
                type: "GET",
                dataType: "json",
                async: true,

                success: (response) => {
                    const givenDate = new Date(response[response.length-1].eval_time);
                    const timeDifferenceMs = new Date() - givenDate;
                    const diffMinutes = Math.floor(timeDifferenceMs / (1000 * 60));
                    if(diffMinutes< 1){
                        var element = document.getElementById("eval_box");
                        document.getElementById("eval_status").innerText = response[response.length-1].eval_status;
                        document.getElementById("eval_count").innerText = response[response.length-1].eval_count;
                        element.classList.add("bg-success");
                        element.classList.remove("bg-warning");
                    }
                    else{
                        var element = document.getElementById("eval_box");
                        document.getElementById("eval_status").innerText = "Offline";
                        document.getElementById("eval_count").innerText = "-";
                        element.classList.remove("bg-success");
                        element.classList.add("bg-warning");
                    }
                    document.getElementById("eval_time").innerText = (new Date(response[response.length-1].eval_time)).toLocaleString();
                },
                error: (error) => {
                    console.log(error);
                }
            })

        }

<<<<<<< HEAD
             })
         }
         function getServerStates() {
             $.ajax({
                 url: "http://127.0.0.1:8000/aggregation/",
                 type: "GET",
                 dataType: "json",
                 success: (response) => {
                     const givenDate = new Date(response[response.length-1].agg_time);
                     const timeDifferenceMs = new Date() - givenDate;
                     const diffMinutes = Math.floor(timeDifferenceMs / (1000 * 60));
                     if(diffMinutes< 1){
                         var element = document.getElementById("agg_box");
                         document.getElementById("agg_status").innerText = response[response.length-1].agg_status;
                         document.getElementById("agg_count").innerText = response[response.length-1].agg_count;
                         element.classList.add("bg-success");
                         element.classList.remove("bg-warning");
                     }
                     else{
                         var element = document.getElementById("agg_box");
                         document.getElementById("agg_status").innerText = "Offline";
                         document.getElementById("agg_count").innerText = "-";
                         element.classList.remove("bg-success");
                         element.classList.add("bg-warning");
                     }
                     },
                 error: (error) => {
                     console.log(error);
                 }
             })
             $.ajax({
                 url: "http://127.0.0.1:8000/prediction/",
                 type: "GET",
                 dataType: "json",
                 success: (response) => {
                     const givenDate = new Date(response[response.length-1].pred_time);
                     const timeDifferenceMs = new Date() - givenDate;
                     const diffMinutes = Math.floor(timeDifferenceMs / (1000 * 60));
                     if(diffMinutes< 1){
                         var element = document.getElementById("pred_box");
                         document.getElementById("pred_status").innerText = response[response.length-1].pred_status;
                         document.getElementById("pred_count").innerText = response[response.length-1].pred_count;

                         element.classList.add("bg-success");
                         element.classList.remove("bg-warning");
                     }
                     else{
                          var element = document.getElementById("pred_box");
                          document.getElementById("pred_status").innerText = "Offline";
                          document.getElementById("pred_count").innerText = "-";
                          element.classList.remove("bg-success");
                          element.classList.add("bg-warning");
                     }
                     },
                 error: (error) => {
                     console.log(error);
                 }
             })
             $.ajax({
                 url: "http://127.0.0.1:8000/evaluation/",
                 type: "GET",
                 dataType: "json",
                 success: (response) => {
                     const givenDate = new Date(response[response.length-1].eval_time);
                     const timeDifferenceMs = new Date() - givenDate;
                     const diffMinutes = Math.floor(timeDifferenceMs / (1000 * 60));
                     if(diffMinutes< 1){
                         var element = document.getElementById("eval_box");
                         document.getElementById("eval_status").innerText = response[response.length-1].eval_status;
                         document.getElementById("eval_count").innerText = response[response.length-1].eval_count;
                         element.classList.add("bg-success");
                         element.classList.remove("bg-warning");
                     }
                     else{
                          var element = document.getElementById("eval_box");
                          document.getElementById("eval_status").innerText = "Offline";
                          document.getElementById("eval_count").innerText = "-";
                          element.classList.remove("bg-success");
                          element.classList.add("bg-warning");
                     }
                     },
                 error: (error) => {
                     console.log(error);
                 }
             })

         }


        sendRequest();
        setInterval(sendRequest, updateInterval*1000);

=======

        initialRequest();
        setInterval(initialRequest, updateInterval*100);
        $(window).resize(function(){
            initialRequest()
        });
>>>>>>> 8b82d067
        getServerStates();
        setInterval(getServerStates, updateInterval*1000);

        getAlerts();
        setInterval(getAlerts, updateInterval* 1000);

    }


</script>
<br>
<br>
<div class={% if dark_theme %}"card bg-dark text-white mb-4" {% else %} "card mb-4" {% endif %}>
    <div class="card-header">
        <i class="fa-solid fa-signal"></i>
        Operational Status
    </div>
    <div class="card-body">
        <div class="row">

<<<<<<< HEAD
            <div class="col-xl-3 col-md-3">
                <div id="agg_box" class="card bg-warning text-white mb-4" style="height:6cm;  display:flex">
                    <div class="card-header"><i class="fa-solid fa-server"></i> Model Aggregation:</div>
                    <div class="card-body">
                        <div class="row">
                            <div class="col-xl-8 col-md-6">
                                Status: <div id="agg_status">{{agg_status}}</div>
                                Last connection: <br>{{agg_time}}
                            </div>
                            <div class="col-xl-4 col-md-6">
                                Nodes:
                                <p style="font-size:40px;" id="agg_count">{{agg_count}}</p>
=======
            <div class="col-xl-3 col-md-6">
                <div id="agg_box" class="card bg-warning text-white mb-4" style="height:6cm;  display:flex">
                    <div class="card-header"><i class="fa-solid fa-server"></i> Model Aggregation</div>
                    <div class="card-body">
                        <div class="row">
                            <div class="col-xl-8 col-md-6">
                                 <div id="agg_status"></div> <br>
                                Last connection: <div id="agg_time"></div>
                            </div>
                            <div class="col-xl-4 col-md-6">
                                Nodes:
                                <p style="font-size:40px;" id="agg_count"></p>
>>>>>>> 8b82d067
                            </div>
                        </div>
                    </div>
                    <div class="card-footer d-flex align-items-center justify-content-between">
                        <a class="small text-white stretched-link" href={% url "aggregate" %} >View Details</a>
                        <div class="small text-white"><i class="fas fa-angle-right"></i></div>
                    </div>
                </div>
            </div>

<<<<<<< HEAD
            <div class="col-xl-3 col-md-3">
                <div id="pred_box" class="card bg-warning text-white mb-4" style="height:6cm;  display:flex">
                    <div class="card-header"><i class="fa-solid fa-server"></i> Prediction Aggregation:</div>
                    <div class="card-body">
                        <div class="row">
                            <div class="col-xl-8 col-md-6">
                                Status: <div id="pred_status">{{prediction_status}} </div>
                                Last connection: {{prediction_time}}
                            </div>
                            <div class="col-xl-4 col-md-6">
                                Nodes:
                                <p style="font-size:40px;" id="pred_count">{{prediction_count}}</p>
=======
            <div class="col-xl-3 col-md-6">
                <div id="pred_box" class="card bg-warning text-white mb-4" style="height:6cm;  display:flex">
                    <div class="card-header"><i class="fa-solid fa-server"></i> Prediction Aggregation</div>
                    <div class="card-body">
                        <div class="row">
                            <div class="col-xl-8 col-md-6">
                                <div id="pred_status"></div><br>
                                Last connection:<div id="pred_time"></div>
                            </div>
                            <div class="col-xl-4 col-md-6">
                                Nodes:
                                <p style="font-size:40px;" id="pred_count"></p>
>>>>>>> 8b82d067
                            </div>
                        </div>
                    </div>
                    <div class="card-footer d-flex align-items-center justify-content-between">
                        <a class="small text-white stretched-link" href={% url "predict" %} >View Details</a>
                        <div class="small text-white"><i class="fas fa-angle-right"></i></div>
                    </div>
                </div>
            </div>

<<<<<<< HEAD
            <div class="col-xl-3 col-md-3">
                <div id="eval_box" class="card bg-warning text-white mb-4" style="height:6cm;  display:flex">
                    <div class="card-header"><i class="fa-solid fa-chart-line"></i> Evaluation Aggregation:</div>
                    <div class="card-body">
                        <div class="row">
                            <div class="col-xl-8 col-md-6">
                                Status: <div id="eval_status">{{evaluation_status}} </div>
                                Last connection: {{evaluation_time}}
                            </div>
                            <div class="col-xl-4 col-md-6">
                                Nodes:
                                <p style="font-size:40px;" id="eval_count">{{evaluation_count}}</p>
=======
            <div class="col-xl-3 col-md-6">
                <div id="eval_box" class="card bg-warning text-white mb-4" style="height:6cm;  display:flex">
                    <div class="card-header"><i class="fa-solid fa-chart-line"></i> Evaluation Aggregation</div>
                    <div class="card-body">
                        <div class="row">
                            <div class="col-xl-8 col-md-6">
                                <div id="eval_status"></div><br>
                                Last connection:<div id="eval_time"></div>
                            </div>
                            <div class="col-xl-4 col-md-6">
                                Nodes:
                                <p style="font-size:40px;" id="eval_count"></p>
>>>>>>> 8b82d067
                            </div>
                        </div>
                    </div>
                    <div class="card-footer d-flex align-items-center justify-content-between">
                        <a class="small text-white stretched-link" href={% url "evaluate" %} >View Details</a>
                        <div class="small text-white"><i class="fas fa-angle-right"></i></div>
                    </div>
                </div>
            </div>


<<<<<<< HEAD
            <div class="col-xl-3 col-md-3">
                <div id="warning-card" class="card bg-secondary text-white mb-4" style="height:2.7cm;  display:flex">
                    <div class="card-header"><i class="fa-solid fa-triangle-exclamation"></i> Warnings:</div>
                    <div class="card-body">
                        <div id ="warning_box" style="font-size:30px; margin-top: -0.3cm"></div>
                    </div>
                    <a class="small text-white stretched-link" href={% url "alerts" %} ></a>

                </div>

                <div  id="alert-card" class="card bg-secondary text-white mb-4" style="height:2.7cm; display:flex">
                    <div class="card-header"><i class="fa-solid fa-skull-crossbones"></i> Alerts:
                    </div>
                    <div class="card-body">
                        <p id ="alert_box"  style="font-size:30px; margin-top: -0.3cm"></p>
                    </div>
=======
            <div class="col-xl-3 col-md-6">
                <div id="warning-card" class="card bg-secondary text-white mb-4" style="height:2.7cm;  display:flex">
                    <div class="card-header"><i class="fa-solid fa-triangle-exclamation"></i> Warnings</div>
                    <div class="card-body">
                        <div id ="warning_box" style="font-size:30px; margin-top: -0.3cm"></div>
                    </div>
                    <a class="small text-white stretched-link" href={% url "alerts" %} ></a>

                </div>

                <div  id="alert-card" class="card bg-secondary text-white mb-4" style="height:2.7cm; display:flex">
                    <div class="card-header"><i class="fa-solid fa-skull-crossbones"></i> Alerts
                    </div>
                    <div class="card-body">
                        <p id ="alert_box"  style="font-size:30px; margin-top: -0.3cm"></p>
                    </div>
>>>>>>> 8b82d067
                                        <a class="small text-white stretched-link" href={% url "alerts" %} ></a>

                </div>
            </div>

        </div>

    </div>
    <div id="updated" class="card-footer small text-muted"></div>

</div>


<div class="row">
    <div class="col-xl-6 col-md-6">
        <div class={% if dark_theme %}
            "card bg-dark text-white mb-4" {% else %} "card mb-4" {% endif %} >
            <div class="card-header">
                <i class="fas fa-chart-area me-1"></i>
                F1-Score
            </div>
            <canvas id="f1_chart"></canvas>
            <div id="updated4" class="card-footer small text-muted">
                <a class="small text-secondary stretched-link" href={% url "f1-score" %} >View Details</a>
            </div>
        </div>
    </div>

    <div class="col-xl-6 col-md-6">
        <div class={% if dark_theme %}
            "card bg-dark text-white mb-4" {% else %} "card mb-4" {% endif %}>
            <div class="card-header">
                <i class="fas fa-chart-area me-1"></i>
                Precision
            </div>
            <canvas id="precision_chart"></canvas>
            <div id="updated1" class="card-footer small text-muted">
                <a class="small text-secondary stretched-link" href={% url "precision" %} >View Details</a>
            </div>
        </div>
    </div>
</div>

<div class="row">
    <div class="col-xl-6 col-md-6">
        <div class={% if dark_theme %}
        "card bg-dark text-white mb-4" {% else %} "card mb-4" {% endif %}>
            <div class="card-header">
                <i class="fas fa-chart-area me-1"></i>
                Recall
            </div>
            <canvas id="recall_chart"></canvas>
            <div id="updated2" class="card-footer small text-muted">
                <a class="small text-secondary stretched-link" href={% url "recall" %} >View Details</a>
            </div>
        </div>
    </div>

    <div class="col-xl-6 col-md-6">
        <div class={% if dark_theme %}
        "card bg-dark text-white mb-4" {% else %} "card mb-4" {% endif %}>
            <div class="card-header">
                <i class="fas fa-chart-area me-1"></i>
                Accuracy
            </div>
            <canvas id="accuracy_chart"></canvas>
            <div id="updated3" class="card-footer small text-muted">
                <a class="small text-secondary stretched-link" href={% url "accuracy" %} >View Details</a>
            </div>
        </div>
    </div>

</div>


<div class="row">
    <div class="col-xl-6 col-md-6">
        <div class={% if dark_theme %}
        "card bg-dark text-white mb-4" {% else %} "card mb-4" {% endif %}>
            <div class="card-header">
                <i class="fas fa-chart-area me-1"></i>
                FPR
            </div>
            <canvas id="fpr_chart"></canvas>
            <div id="updated4" class="card-footer small text-muted">
                <a class="small text-secondary stretched-link" href={% url "recall" %} >View Details</a>
            </div>
        </div>
    </div>

    <div class="col-xl-6 col-md-6">
        <div class={% if dark_theme %}
        "card bg-dark text-white mb-4" {% else %} "card mb-4" {% endif %}>
            <div class="card-header">
                <i class="fas fa-chart-area me-1"></i>
                NPV
            </div>
            <canvas id="npv_chart"></canvas>
            <div id="updated5" class="card-footer small text-muted">
                <a class="small text-secondary stretched-link" href={% url "accuracy" %} >View Details</a>
            </div>
        </div>
    </div>

</div>


<div class="row">
    <div class="col-xl-6 col-md-6">
        <div class={% if dark_theme %}
        "card bg-dark text-white mb-4" {% else %} "card mb-4" {% endif %}>
            <div class="card-header">
                <i class="fas fa-chart-area me-1"></i>
                FNR
            </div>
            <canvas id="fnr_chart"></canvas>
            <div id="updated6" class="card-footer small text-muted">
                <a class="small text-secondary stretched-link" href={% url "recall" %} >View Details</a>
            </div>
        </div>
    </div>

    <div class="col-xl-6 col-md-6">
        <div class={% if dark_theme %}
        "card bg-dark text-white mb-4" {% else %} "card mb-4" {% endif %}>
            <div class="card-header">
                <i class="fas fa-chart-area me-1"></i>
                TNR
            </div>
            <canvas id="tnr_chart"></canvas>
            <div id="updated7" class="card-footer small text-muted">
                <a class="small text-secondary stretched-link" href={% url "accuracy" %} >View Details</a>
            </div>
        </div>
    </div>

</div>


{% endblock %}<|MERGE_RESOLUTION|>--- conflicted
+++ resolved
@@ -38,45 +38,6 @@
 <script src="https://cdn.jsdelivr.net/npm/chart.js@2.8.0"></script>
 
 <script type="text/javascript">
-<<<<<<< HEAD
-    google.charts.load('current', {'packages': ['corechart']});
-    google.charts.setOnLoadCallback(drawChart);
-
-    var updateInterval = 10
-    function drawChart() {
-        var accuracyData = google.visualization.arrayToDataTable([
-            ['Time', 'Nodes'],
-            [new Date(), 1000],
-        ]);
-
-        {%if not dark_theme %}
-        var options = {
-            curveType: 'function',
-            backgroundColor: {fill: 'transparent'},
-            legend: 'top',
-
-        };
-        {% else %}
-        var options = {
-            backgroundColor: 'transparent', // Set background color to transparent
-            curveType: 'function',
-
-            hAxis: {
-                textStyle: {
-                    color: '#FFFFFF' // Set text color for horizontal axis labels
-                },
-                gridlines: {
-                    color: 'transparent' // Set color of gridlines for horizontal axis
-                }
-            },
-            vAxis: {
-                textStyle: {
-                    color: '#FFFFFF' // Set text color for vertical axis labels
-                },
-                gridlines: {
-                    color: 'transparent' // Set color of gridlines for vertical axis
-                }
-=======
     window.onload = function() {
 
         var all_nodes = []
@@ -84,7 +45,6 @@
         const chartOptions = {
             layout: {
                 padding: 50
->>>>>>> 8b82d067
             },
             devicePixelRatio: 1.5,
             animation: false,
@@ -176,43 +136,14 @@
                     new_times = []
                     new_nodes = []
 
-<<<<<<< HEAD
-                    accuracyData = google.visualization.arrayToDataTable([
-                        ["Time"],
-                        [new Date()]
-                    ])
-                    var f1Data = google.visualization.arrayToDataTable([
-                        ["Time"],
-                        [new Date()]
-                    ])
-                    var recallData = google.visualization.arrayToDataTable([
-                        ["Time"],
-                        [new Date()]
-                    ])
-                    var precisionData = google.visualization.arrayToDataTable([
-                        ["Time"],
-                        [new Date()]
-                    ])
-
-                    nodes = []
-=======
->>>>>>> 8b82d067
                     response.forEach(function (element) {
                         if (!all_nodes.includes(element.address)) {
                             all_nodes.push(element.address)
                             new_nodes.push(element.address)
                         }
-<<<<<<< HEAD
-                    })
-                    times = []
-                    response.forEach(function (element) {
-                        if (!times.includes(element.timestamp)) {
-                            times.push(new Date(element.timestamp))
-=======
                         if (!all_times.includes(element.timestamp)) {
                             all_times.push(element.timestamp)
                             new_times.push(element.timestamp)
->>>>>>> 8b82d067
                         }
                     })
 
@@ -331,23 +262,6 @@
                             var found = false
                             for (let i = 0; i < response.length; i++) {
                                 var element = response[i];
-<<<<<<< HEAD
-                                if ((new Date(element.timestamp).getTime() == time.getTime()) && element.address == node) {
-                                    precisionRow.push(element.precision)
-                                    f1Row.push(element.f1)
-                                    recallRow.push(element.recall)
-                                    accuracyRow.push(element.accuracy)
-                                    found = true
-                                    console.log("Found")
-                                    break;
-                                }
-                            }
-                            if (found === false) {
-                                precisionRow.push(0)
-                                accuracyRow.push(0)  //null
-                                f1Row.push(0)
-                                recallRow.push(0)
-=======
                                 if ((new Date(element.timestamp).getTime() == new Date(time).getTime()) && element.address == node) {
                                     precisionData.datasets[index].data.push(element.precision)
                                     f1Data.datasets[index].data.push(element.f1)
@@ -361,7 +275,6 @@
                                     found = true
                                     break;
                                 }
->>>>>>> 8b82d067
                             }
                             if (found == false) {
                                 precisionData.datasets[index].data.push(null)
@@ -533,107 +446,12 @@
 
         }
 
-<<<<<<< HEAD
-             })
-         }
-         function getServerStates() {
-             $.ajax({
-                 url: "http://127.0.0.1:8000/aggregation/",
-                 type: "GET",
-                 dataType: "json",
-                 success: (response) => {
-                     const givenDate = new Date(response[response.length-1].agg_time);
-                     const timeDifferenceMs = new Date() - givenDate;
-                     const diffMinutes = Math.floor(timeDifferenceMs / (1000 * 60));
-                     if(diffMinutes< 1){
-                         var element = document.getElementById("agg_box");
-                         document.getElementById("agg_status").innerText = response[response.length-1].agg_status;
-                         document.getElementById("agg_count").innerText = response[response.length-1].agg_count;
-                         element.classList.add("bg-success");
-                         element.classList.remove("bg-warning");
-                     }
-                     else{
-                         var element = document.getElementById("agg_box");
-                         document.getElementById("agg_status").innerText = "Offline";
-                         document.getElementById("agg_count").innerText = "-";
-                         element.classList.remove("bg-success");
-                         element.classList.add("bg-warning");
-                     }
-                     },
-                 error: (error) => {
-                     console.log(error);
-                 }
-             })
-             $.ajax({
-                 url: "http://127.0.0.1:8000/prediction/",
-                 type: "GET",
-                 dataType: "json",
-                 success: (response) => {
-                     const givenDate = new Date(response[response.length-1].pred_time);
-                     const timeDifferenceMs = new Date() - givenDate;
-                     const diffMinutes = Math.floor(timeDifferenceMs / (1000 * 60));
-                     if(diffMinutes< 1){
-                         var element = document.getElementById("pred_box");
-                         document.getElementById("pred_status").innerText = response[response.length-1].pred_status;
-                         document.getElementById("pred_count").innerText = response[response.length-1].pred_count;
-
-                         element.classList.add("bg-success");
-                         element.classList.remove("bg-warning");
-                     }
-                     else{
-                          var element = document.getElementById("pred_box");
-                          document.getElementById("pred_status").innerText = "Offline";
-                          document.getElementById("pred_count").innerText = "-";
-                          element.classList.remove("bg-success");
-                          element.classList.add("bg-warning");
-                     }
-                     },
-                 error: (error) => {
-                     console.log(error);
-                 }
-             })
-             $.ajax({
-                 url: "http://127.0.0.1:8000/evaluation/",
-                 type: "GET",
-                 dataType: "json",
-                 success: (response) => {
-                     const givenDate = new Date(response[response.length-1].eval_time);
-                     const timeDifferenceMs = new Date() - givenDate;
-                     const diffMinutes = Math.floor(timeDifferenceMs / (1000 * 60));
-                     if(diffMinutes< 1){
-                         var element = document.getElementById("eval_box");
-                         document.getElementById("eval_status").innerText = response[response.length-1].eval_status;
-                         document.getElementById("eval_count").innerText = response[response.length-1].eval_count;
-                         element.classList.add("bg-success");
-                         element.classList.remove("bg-warning");
-                     }
-                     else{
-                          var element = document.getElementById("eval_box");
-                          document.getElementById("eval_status").innerText = "Offline";
-                          document.getElementById("eval_count").innerText = "-";
-                          element.classList.remove("bg-success");
-                          element.classList.add("bg-warning");
-                     }
-                     },
-                 error: (error) => {
-                     console.log(error);
-                 }
-             })
-
-         }
-
-
-        sendRequest();
-        setInterval(sendRequest, updateInterval*1000);
-
-=======
 
         initialRequest();
         setInterval(initialRequest, updateInterval*100);
         $(window).resize(function(){
             initialRequest()
         });
->>>>>>> 8b82d067
         getServerStates();
         setInterval(getServerStates, updateInterval*1000);
 
@@ -654,20 +472,6 @@
     <div class="card-body">
         <div class="row">
 
-<<<<<<< HEAD
-            <div class="col-xl-3 col-md-3">
-                <div id="agg_box" class="card bg-warning text-white mb-4" style="height:6cm;  display:flex">
-                    <div class="card-header"><i class="fa-solid fa-server"></i> Model Aggregation:</div>
-                    <div class="card-body">
-                        <div class="row">
-                            <div class="col-xl-8 col-md-6">
-                                Status: <div id="agg_status">{{agg_status}}</div>
-                                Last connection: <br>{{agg_time}}
-                            </div>
-                            <div class="col-xl-4 col-md-6">
-                                Nodes:
-                                <p style="font-size:40px;" id="agg_count">{{agg_count}}</p>
-=======
             <div class="col-xl-3 col-md-6">
                 <div id="agg_box" class="card bg-warning text-white mb-4" style="height:6cm;  display:flex">
                     <div class="card-header"><i class="fa-solid fa-server"></i> Model Aggregation</div>
@@ -680,7 +484,6 @@
                             <div class="col-xl-4 col-md-6">
                                 Nodes:
                                 <p style="font-size:40px;" id="agg_count"></p>
->>>>>>> 8b82d067
                             </div>
                         </div>
                     </div>
@@ -691,20 +494,6 @@
                 </div>
             </div>
 
-<<<<<<< HEAD
-            <div class="col-xl-3 col-md-3">
-                <div id="pred_box" class="card bg-warning text-white mb-4" style="height:6cm;  display:flex">
-                    <div class="card-header"><i class="fa-solid fa-server"></i> Prediction Aggregation:</div>
-                    <div class="card-body">
-                        <div class="row">
-                            <div class="col-xl-8 col-md-6">
-                                Status: <div id="pred_status">{{prediction_status}} </div>
-                                Last connection: {{prediction_time}}
-                            </div>
-                            <div class="col-xl-4 col-md-6">
-                                Nodes:
-                                <p style="font-size:40px;" id="pred_count">{{prediction_count}}</p>
-=======
             <div class="col-xl-3 col-md-6">
                 <div id="pred_box" class="card bg-warning text-white mb-4" style="height:6cm;  display:flex">
                     <div class="card-header"><i class="fa-solid fa-server"></i> Prediction Aggregation</div>
@@ -717,7 +506,6 @@
                             <div class="col-xl-4 col-md-6">
                                 Nodes:
                                 <p style="font-size:40px;" id="pred_count"></p>
->>>>>>> 8b82d067
                             </div>
                         </div>
                     </div>
@@ -728,20 +516,6 @@
                 </div>
             </div>
 
-<<<<<<< HEAD
-            <div class="col-xl-3 col-md-3">
-                <div id="eval_box" class="card bg-warning text-white mb-4" style="height:6cm;  display:flex">
-                    <div class="card-header"><i class="fa-solid fa-chart-line"></i> Evaluation Aggregation:</div>
-                    <div class="card-body">
-                        <div class="row">
-                            <div class="col-xl-8 col-md-6">
-                                Status: <div id="eval_status">{{evaluation_status}} </div>
-                                Last connection: {{evaluation_time}}
-                            </div>
-                            <div class="col-xl-4 col-md-6">
-                                Nodes:
-                                <p style="font-size:40px;" id="eval_count">{{evaluation_count}}</p>
-=======
             <div class="col-xl-3 col-md-6">
                 <div id="eval_box" class="card bg-warning text-white mb-4" style="height:6cm;  display:flex">
                     <div class="card-header"><i class="fa-solid fa-chart-line"></i> Evaluation Aggregation</div>
@@ -754,7 +528,6 @@
                             <div class="col-xl-4 col-md-6">
                                 Nodes:
                                 <p style="font-size:40px;" id="eval_count"></p>
->>>>>>> 8b82d067
                             </div>
                         </div>
                     </div>
@@ -766,24 +539,6 @@
             </div>
 
 
-<<<<<<< HEAD
-            <div class="col-xl-3 col-md-3">
-                <div id="warning-card" class="card bg-secondary text-white mb-4" style="height:2.7cm;  display:flex">
-                    <div class="card-header"><i class="fa-solid fa-triangle-exclamation"></i> Warnings:</div>
-                    <div class="card-body">
-                        <div id ="warning_box" style="font-size:30px; margin-top: -0.3cm"></div>
-                    </div>
-                    <a class="small text-white stretched-link" href={% url "alerts" %} ></a>
-
-                </div>
-
-                <div  id="alert-card" class="card bg-secondary text-white mb-4" style="height:2.7cm; display:flex">
-                    <div class="card-header"><i class="fa-solid fa-skull-crossbones"></i> Alerts:
-                    </div>
-                    <div class="card-body">
-                        <p id ="alert_box"  style="font-size:30px; margin-top: -0.3cm"></p>
-                    </div>
-=======
             <div class="col-xl-3 col-md-6">
                 <div id="warning-card" class="card bg-secondary text-white mb-4" style="height:2.7cm;  display:flex">
                     <div class="card-header"><i class="fa-solid fa-triangle-exclamation"></i> Warnings</div>
@@ -800,7 +555,6 @@
                     <div class="card-body">
                         <p id ="alert_box"  style="font-size:30px; margin-top: -0.3cm"></p>
                     </div>
->>>>>>> 8b82d067
                                         <a class="small text-white stretched-link" href={% url "alerts" %} ></a>
 
                 </div>
