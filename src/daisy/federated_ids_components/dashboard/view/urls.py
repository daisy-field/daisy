# Copyright (C) 2024 DAI-Labor and others
#
# This Source Code Form is subject to the terms of the Mozilla Public
# License, v. 2.0. If a copy of the MPL was not distributed with this
# file, You can obtain one at https://mozilla.org/MPL/2.0/.
from django.urls import path

from daisy.federated_ids_components.dashboard.view import views

urlpatterns = [
    path("", views.index, name="index"),
    path("alerts/", views.alerts, name="alerts"),
    path("aggregate/", views.aggregate, name="aggregate"),
    path("evaluate/", views.evaluate, name="evaluate"),
    path("predict/", views.predict, name="predict"),
    path("nodes/", views.nodes, name="nodes"),
    path("terms/", views.terms, name="terms"),
    path("privacy/", views.privacy, name="privacy"),
    path("change_theme/", views.change_theme, name="change_theme"),
    path("change_smoothing/", views.change_smoothing, name="change_smoothing"),
    path(
        "change_interpolation/", views.change_interpolation, name="change_interpolation"
    ),
    path("accuracy/", views.accuracy, name="accuracy"),
    path("recall/", views.recall, name="recall"),
    path("precision/", views.precision, name="precision"),
    path("f1-score/", views.f1, name="f1-score"),
<<<<<<< HEAD
=======
    path("true_negative_rate/", views.true_negative_rate, name="true_negative_rate"),
    path("false_negative_rate/", views.false_negative_rate, name="false_negative_rate"),
    path(
        "negative_predictive_value/",
        views.negative_predictive_value,
        name="negative_predictive_value",
    ),
    path("false_positive_rate/", views.false_positive_rate, name="false_positive_rate"),
>>>>>>> 8b82d067
    path("resolve/<uuid:alert_id>/", views.resolve, name="resolve"),
    path("restore/<uuid:alert_id>/", views.restore, name="restore"),
    path("delete/<uuid:alert_id>/", views.delete, name="delete"),
    path("deleteAll/", views.deleteAll, name="deleteAll"),
    path("resolveAll/", views.resolveAll, name="resolveAll"),
<<<<<<< HEAD
=======
    path("download-csv/", views.download_csv, name="download_csv"),
    path("data/", views.data, name="data"),
    path("freestorage", views.freeStorage, name="freeStorage"),
>>>>>>> 8b82d067
]<|MERGE_RESOLUTION|>--- conflicted
+++ resolved
@@ -25,8 +25,6 @@
     path("recall/", views.recall, name="recall"),
     path("precision/", views.precision, name="precision"),
     path("f1-score/", views.f1, name="f1-score"),
-<<<<<<< HEAD
-=======
     path("true_negative_rate/", views.true_negative_rate, name="true_negative_rate"),
     path("false_negative_rate/", views.false_negative_rate, name="false_negative_rate"),
     path(
@@ -35,16 +33,12 @@
         name="negative_predictive_value",
     ),
     path("false_positive_rate/", views.false_positive_rate, name="false_positive_rate"),
->>>>>>> 8b82d067
     path("resolve/<uuid:alert_id>/", views.resolve, name="resolve"),
     path("restore/<uuid:alert_id>/", views.restore, name="restore"),
     path("delete/<uuid:alert_id>/", views.delete, name="delete"),
     path("deleteAll/", views.deleteAll, name="deleteAll"),
     path("resolveAll/", views.resolveAll, name="resolveAll"),
-<<<<<<< HEAD
-=======
     path("download-csv/", views.download_csv, name="download_csv"),
     path("data/", views.data, name="data"),
     path("freestorage", views.freeStorage, name="freeStorage"),
->>>>>>> 8b82d067
 ]