# Copyright (C) 2024 DAI-Labor and others
#
# This Source Code Form is subject to the terms of the Mozilla Public
# License, v. 2.0. If a copy of the MPL was not distributed with this
# file, You can obtain one at https://mozilla.org/MPL/2.0/.
from collections import defaultdict

<<<<<<< HEAD
from api.models import Aggregation, Prediction, Evaluation, Alerts
=======
from api.models import (
    Aggregation,
    Prediction,
    Evaluation,
    Alerts,
    Metrics_long,
    Metrics,
)
>>>>>>> 8b82d067

from django.http import HttpResponseRedirect
from django.shortcuts import render, redirect, get_object_or_404
<<<<<<< HEAD
=======
from django.http import HttpResponse

import json
import csv
>>>>>>> 8b82d067


def index(request):
    theme = request.session.get("is_dark_theme")
    smoothing = request.session.get("smoothing")
    interpolation = request.session.get("interpolation")
    try:
        agg_status = getattr(Aggregation.objects.last(), "agg_status")
        agg_count = getattr(Aggregation.objects.last(), "agg_count")
        agg_time = getattr(Aggregation.objects.last(), "agg_time")
    except AttributeError:
        agg_status = "None"
        agg_count = 0
        agg_time = "None"

    try:
        prediction_status = getattr(Prediction.objects.last(), "pred_status")
        prediction_count = getattr(Prediction.objects.last(), "pred_count")
        prediction_time = getattr(Prediction.objects.last(), "pred_time")
    except AttributeError:
        prediction_status = "None"
        prediction_count = 0
        prediction_time = "None"

    try:
        evaluation_status = getattr(Evaluation.objects.last(), "eval_status")
        evaluation_count = getattr(Evaluation.objects.last(), "eval_count")
        evaluation_time = getattr(Evaluation.objects.last(), "eval_time")
    except AttributeError:
        evaluation_status = "None"
        evaluation_count = 0
        evaluation_time = "None"

    return render(
        request,
        "index.html",
        {
            "dark_theme": theme,
            "smoothing": smoothing,
            "interpolation": interpolation,
            "agg_status": agg_status,
            "agg_count": agg_count,
            "agg_time": agg_time,
            "prediction_status": prediction_status,
            "prediction_count": prediction_count,
            "prediction_time": prediction_time,
            "evaluation_status": evaluation_status,
            "evaluation_count": evaluation_count,
            "evaluation_time": evaluation_time,
        },
    )


def change_theme(request):
    if "is_dark_theme" in request.session:
        request.session["is_dark_theme"] = not request.session.get("is_dark_theme")
    else:
        request.session["is_dark_theme"] = True
    return HttpResponseRedirect(request.META.get("HTTP_REFERER", "/"))


def change_smoothing(request):
    if "smoothing" in request.session:
        request.session["smoothing"] = not request.session.get("smoothing")
    else:
        request.session["smoothing"] = True
    return HttpResponseRedirect(request.META.get("HTTP_REFERER", "/"))


def change_interpolation(request):
    if "interpolation" in request.session:
        request.session["interpolation"] = not request.session.get("interpolation")
    else:
        request.session["interpolation"] = True
    return HttpResponseRedirect(request.META.get("HTTP_REFERER", "/"))


def alerts(request):
    theme = request.session.get("is_dark_theme")
<<<<<<< HEAD
=======
    smoothing = request.session.get("smoothing")
    interpolation = request.session.get("interpolation")
>>>>>>> 8b82d067
    alarm_alerts = Alerts.objects.filter(category="alert").filter(active=True)
    warning_alerts = Alerts.objects.filter(category="warning").filter(active=True)
    info_alerts = Alerts.objects.filter(category="info").filter(active=True)
    history = Alerts.objects.filter(active=False)

    return render(
        request,
        "alerts.html",
        {
            "dark_theme": theme,
<<<<<<< HEAD
=======
            "smoothing": smoothing,
            "interpolation": interpolation,
>>>>>>> 8b82d067
            "alarms": alarm_alerts,
            "warnings": warning_alerts,
            "infos": info_alerts,
            "history": history,
        },
    )


def resolve(request, alert_id):
    alert = get_object_or_404(Alerts, id=alert_id)
    alert.active = False
    alert.save()
    return redirect("alerts")


def resolveAll(request):
    alerts = Alerts.objects.filter(category="alert")
    for i in alerts:
        i.active = False
        i.save()
    return redirect("alerts")


def delete(request, alert_id):
    alert = get_object_or_404(Alerts, id=alert_id)
    alert.delete()
    return redirect("alerts")


def deleteAll(request):
    alerts = Alerts.objects.filter(active=False)
    for i in alerts:
        i.delete()
    return redirect("alerts")


def restore(request, alert_id):
    alert = get_object_or_404(Alerts, id=alert_id)
    alert.active = True
    alert.save()
    return redirect("alerts")


def aggregate(request):
    theme = request.session.get("is_dark_theme")
    smoothing = request.session.get("smoothing")
    interpolation = request.session.get("interpolation")
    return render(
        request,
        "aggregation.html",
        {
            "dark_theme": theme,
            "smoothing": smoothing,
            "interpolation": interpolation,
            "server_count": "agg_count",
            "server_time": "agg_time",
            "server_text": "Aggregation",
            "server_url": "http://127.0.0.1:8000/aggregation/",
        },
    )


def predict(request):
    theme = request.session.get("is_dark_theme")
    smoothing = request.session.get("smoothing")
    interpolation = request.session.get("interpolation")
    return render(
        request,
        "aggregation.html",
        {
            "dark_theme": theme,
            "smoothing": smoothing,
            "interpolation": interpolation,
            "server_count": "pred_count",
            "server_time": "pred_time",
            "server_text": "Prediction",
            "server_url": "http://127.0.0.1:8000/prediction/",
        },
    )


def predict(request):
    theme = request.session.get("is_dark_theme")
    return render(request, "prediction_aggregation.html", {"dark_theme": theme})


def evaluate(request):
    theme = request.session.get("is_dark_theme")
    smoothing = request.session.get("smoothing")
    interpolation = request.session.get("interpolation")
    return render(
        request,
        "aggregation.html",
        {
            "dark_theme": theme,
            "smoothing": smoothing,
            "interpolation": interpolation,
            "server_count": "eval_count",
            "server_time": "eval_time",
            "server_text": "Evaluation",
            "server_url": "http://127.0.0.1:8000/evaluation/",
        },
    )


def nodes(request):
    theme = request.session.get("is_dark_theme")
    smoothing = request.session.get("smoothing")
    interpolation = request.session.get("interpolation")
    return render(
        request,
        "nodes.html",
        {"dark_theme": theme, "smoothing": smoothing, "interpolation": interpolation},
    )


def terms(request):
    theme = request.session.get("is_dark_theme")
    smoothing = request.session.get("smoothing")
    interpolation = request.session.get("interpolation")
    return render(
        request,
        "tc.html",
        {"dark_theme": theme, "smoothing": smoothing, "interpolation": interpolation},
    )


def privacy(request):
    theme = request.session.get("is_dark_theme")
    smoothing = request.session.get("smoothing")
    interpolation = request.session.get("interpolation")
    return render(
        request,
        "pp.html",
        {"dark_theme": theme, "smoothing": smoothing, "interpolation": interpolation},
    )


def accuracy(request):
    data = Metrics_long.objects.all().values()
    data_list = list(data)

    metrics = Metrics_long.objects.all().order_by("timestamp")
    unique_timestamps = sorted(metrics.values_list("timestamp", flat=True).distinct())
    unique_timestamps = [
        timestamp.strftime("%Y-%m-%d %H:%M:%S") for timestamp in unique_timestamps
    ]

    node_data = defaultdict(lambda: [None] * len(unique_timestamps))
    for metric in metrics:
        timestamp_index = unique_timestamps.index(
            metric.timestamp.strftime("%Y-%m-%d %H:%M:%S")
        )
        node_data[metric.address][timestamp_index] = metric.accuracy

    node_data = dict(node_data)

    theme = request.session.get("is_dark_theme")
    smoothing = request.session.get("smoothing")
    interpolation = request.session.get("interpolation")
    return render(
        request,
        "metrics.html",
        {
            "data": data_list,
            "unique_timestamps": unique_timestamps,
            "node_data": json.dumps(node_data),
            "dark_theme": theme,
            "smoothing": smoothing,
            "interpolation": interpolation,
            "metric_text": "Accuracy",
            "metric_name": "accuracy",
        },
    )


def f1(request):
    data = Metrics_long.objects.all().values()
    data_list = list(data)

    metrics = Metrics_long.objects.all().order_by("timestamp")
    unique_timestamps = sorted(metrics.values_list("timestamp", flat=True).distinct())
    unique_timestamps = [
        timestamp.strftime("%Y-%m-%d %H:%M:%S") for timestamp in unique_timestamps
    ]

    node_data = defaultdict(lambda: [None] * len(unique_timestamps))

    for metric in metrics:
        timestamp_index = unique_timestamps.index(
            metric.timestamp.strftime("%Y-%m-%d %H:%M:%S")
        )
        node_data[metric.address][timestamp_index] = metric.f1

    node_data = dict(node_data)

    theme = request.session.get("is_dark_theme")
    smoothing = request.session.get("smoothing")
    interpolation = request.session.get("interpolation")
    return render(
        request,
        "metrics.html",
        {
            "data": data_list,
            "unique_timestamps": unique_timestamps,
            "node_data": json.dumps(node_data),
            "dark_theme": theme,
            "smoothing": smoothing,
            "interpolation": interpolation,
            "metric_text": "F1-Score",
            "metric_name": "f1",
        },
    )


def recall(request):
    data = Metrics_long.objects.all().values()

    data_list = list(data)

    metrics = Metrics_long.objects.all().order_by("timestamp")
    unique_timestamps = sorted(metrics.values_list("timestamp", flat=True).distinct())
    unique_timestamps = [
        timestamp.strftime("%Y-%m-%d %H:%M:%S") for timestamp in unique_timestamps
    ]  # Format timestamps as strings

    node_data = defaultdict(
        lambda: [None] * len(unique_timestamps)
    )  # Initializes lists with 'None'
    for metric in metrics:
        timestamp_index = unique_timestamps.index(
            metric.timestamp.strftime("%Y-%m-%d %H:%M:%S")
        )
        node_data[metric.address][timestamp_index] = metric.recall

    node_data = dict(node_data)

    theme = request.session.get("is_dark_theme")
    smoothing = request.session.get("smoothing")
    interpolation = request.session.get("interpolation")
    return render(
        request,
        "metrics.html",
        {
            "data": data_list,
            "unique_timestamps": unique_timestamps,
            "node_data": json.dumps(node_data),
            "dark_theme": theme,
            "smoothing": smoothing,
            "interpolation": interpolation,
            "metric_text": "Recall",
            "metric_name": "recall",
        },
    )


def precision(request):
    data = Metrics_long.objects.all().values()

    data_list = list(data)

    metrics = Metrics_long.objects.all().order_by("timestamp")
    unique_timestamps = sorted(metrics.values_list("timestamp", flat=True).distinct())
    unique_timestamps = [
        timestamp.strftime("%Y-%m-%d %H:%M:%S") for timestamp in unique_timestamps
    ]

    node_data = defaultdict(lambda: [None] * len(unique_timestamps))
    for metric in metrics:
        timestamp_index = unique_timestamps.index(
            metric.timestamp.strftime("%Y-%m-%d %H:%M:%S")
        )
        node_data[metric.address][timestamp_index] = metric.precision

    node_data = dict(node_data)

    theme = request.session.get("is_dark_theme")
    smoothing = request.session.get("smoothing")
    interpolation = request.session.get("interpolation")
    return render(
        request,
        "metrics.html",
        {
            "data": data_list,
            "unique_timestamps": unique_timestamps,
            "node_data": json.dumps(node_data),
            "dark_theme": theme,
            "smoothing": smoothing,
            "interpolation": interpolation,
            "metric_text": "Precision",
            "metric_name": "precision",
        },
    )


def true_negative_rate(request):
    data = Metrics_long.objects.all().values()

    data_list = list(data)

    metrics = Metrics_long.objects.all().order_by("timestamp")
    unique_timestamps = sorted(metrics.values_list("timestamp", flat=True).distinct())
    unique_timestamps = [
        timestamp.strftime("%Y-%m-%d %H:%M:%S") for timestamp in unique_timestamps
    ]

    node_data = defaultdict(lambda: [None] * len(unique_timestamps))
    for metric in metrics:
        timestamp_index = unique_timestamps.index(
            metric.timestamp.strftime("%Y-%m-%d %H:%M:%S")
        )
        node_data[metric.address][timestamp_index] = metric.true_negative_rate

    node_data = dict(node_data)

    theme = request.session.get("is_dark_theme")
    smoothing = request.session.get("smoothing")
    interpolation = request.session.get("interpolation")
    return render(
        request,
        "metrics.html",
        {
            "data": data_list,
            "unique_timestamps": unique_timestamps,
            "node_data": json.dumps(node_data),
            "dark_theme": theme,
            "smoothing": smoothing,
            "interpolation": interpolation,
            "metric_text": "True Negative Rate",
            "metric_name": "true_negative_rate",
        },
    )


def false_negative_rate(request):
    data = Metrics_long.objects.all().values()

    data_list = list(data)

    metrics = Metrics_long.objects.all().order_by("timestamp")
    unique_timestamps = sorted(metrics.values_list("timestamp", flat=True).distinct())
    unique_timestamps = [
        timestamp.strftime("%Y-%m-%d %H:%M:%S") for timestamp in unique_timestamps
    ]

    node_data = defaultdict(lambda: [None] * len(unique_timestamps))
    for metric in metrics:
        timestamp_index = unique_timestamps.index(
            metric.timestamp.strftime("%Y-%m-%d %H:%M:%S")
        )
        node_data[metric.address][timestamp_index] = metric.false_negative_rate

    node_data = dict(node_data)

    theme = request.session.get("is_dark_theme")
    smoothing = request.session.get("smoothing")
    interpolation = request.session.get("interpolation")
    return render(
        request,
        "metrics.html",
        {
            "data": data_list,
            "unique_timestamps": unique_timestamps,
            "node_data": json.dumps(node_data),
            "dark_theme": theme,
            "smoothing": smoothing,
            "interpolation": interpolation,
            "metric_text": "False Negative Rate",
            "metric_name": "false_negative_rate",
        },
    )


def negative_predictive_value(request):
    data = Metrics_long.objects.all().values()

    data_list = list(data)

    metrics = Metrics_long.objects.all().order_by("timestamp")
    unique_timestamps = sorted(metrics.values_list("timestamp", flat=True).distinct())
    unique_timestamps = [
        timestamp.strftime("%Y-%m-%d %H:%M:%S") for timestamp in unique_timestamps
    ]

    node_data = defaultdict(lambda: [None] * len(unique_timestamps))
    for metric in metrics:
        timestamp_index = unique_timestamps.index(
            metric.timestamp.strftime("%Y-%m-%d %H:%M:%S")
        )
        node_data[metric.address][timestamp_index] = metric.negative_predictive_value

    node_data = dict(node_data)

    theme = request.session.get("is_dark_theme")
    smoothing = request.session.get("smoothing")
    interpolation = request.session.get("interpolation")
    return render(
        request,
        "metrics.html",
        {
            "data": data_list,
            "unique_timestamps": unique_timestamps,
            "node_data": json.dumps(node_data),
            "dark_theme": theme,
            "smoothing": smoothing,
            "interpolation": interpolation,
            "metric_text": "Negative Predictive Value",
            "metric_name": "negative_predictive_value",
        },
    )


def false_positive_rate(request):
    data = Metrics_long.objects.all().values()

    data_list = list(data)

    metrics = Metrics_long.objects.all().order_by("timestamp")
    unique_timestamps = sorted(metrics.values_list("timestamp", flat=True).distinct())
    unique_timestamps = [
        timestamp.strftime("%Y-%m-%d %H:%M:%S") for timestamp in unique_timestamps
    ]

    node_data = defaultdict(lambda: [None] * len(unique_timestamps))
    for metric in metrics:
        timestamp_index = unique_timestamps.index(
            metric.timestamp.strftime("%Y-%m-%d %H:%M:%S")
        )
        node_data[metric.address][timestamp_index] = metric.false_positive_rate

    node_data = dict(node_data)

    theme = request.session.get("is_dark_theme")
    smoothing = request.session.get("smoothing")
    interpolation = request.session.get("interpolation")
    return render(
        request,
        "metrics.html",
        {
            "data": data_list,
            "unique_timestamps": unique_timestamps,
            "node_data": json.dumps(node_data),
            "dark_theme": theme,
            "smoothing": smoothing,
            "interpolation": interpolation,
            "metric_text": "False Positive Rate",
            "metric_name": "false_positive_rate",
        },
    )


def data(request):
    metrics = Metrics_long.objects.all().order_by("address")
    nodes = sorted(metrics.values_list("address", flat=True).distinct())
    theme = request.session.get("is_dark_theme")
    smoothing = request.session.get("smoothing")
    interpolation = request.session.get("interpolation")
    trl = Metrics_long.objects.count()
    tr = Metrics.objects.count()
    limit_short = 200
    limit_long = 2000
    trp = tr / limit_short * 100
    trlp = trl / limit_long * 100
    return render(
        request,
        "data.html",
        {
            "dark_theme": theme,
            "smoothing": smoothing,
            "interpolation": interpolation,
            "nodes": nodes,
            "total_records": tr,
            "total_records_long": trl,
            "long_percentage": trlp,
            "percentage": trp,
            "limit_long": limit_long,
            "limit_short": limit_short,
        },
    )


def freeStorage(request):
    Metrics_long.objects.all().delete()
    Metrics.objects.all().delete()
    print("Freed Storage")
    return redirect("data")


def download_csv(request):
    if request.method == "POST":
        if request.method == "POST":
            selected_metrics = request.POST.getlist("metrics")
            selected_nodes = request.POST.getlist("nodes")
            metrics = Metrics_long.objects.filter(address__in=selected_nodes).order_by(
                "timestamp"
            )

            unique_timestamps = sorted(
                metrics.values_list("timestamp", flat=True).distinct()
            )
            unique_timestamps = [
                timestamp.strftime("%Y-%m-%d %H:%M:%S")
                for timestamp in unique_timestamps
            ]

            node_data = defaultdict(
                lambda: defaultdict(
                    lambda: {metric: None for metric in selected_metrics}
                )
            )

            for metric in metrics:
                timestamp_str = metric.timestamp.strftime("%Y-%m-%d %H:%M:%S")
                for selected_metric in selected_metrics:
                    node_data[metric.address][timestamp_str][selected_metric] = getattr(
                        metric, selected_metric
                    )

            response = HttpResponse(content_type="text/csv")
            response["Content-Disposition"] = 'attachment; filename="data.csv"'

            writer = csv.writer(response)

            header = ["Timestamp"]
            for node in selected_nodes:
                for metric in selected_metrics:
                    header.append(f"{metric.capitalize()}-{node}")
            writer.writerow(header)

            for timestamp in unique_timestamps:
                row = [timestamp]
                for node in selected_nodes:
                    for metric in selected_metrics:
                        value = node_data[node][timestamp].get(metric)
                        row.append(
                            value if value is not None else "N/A"
                        )  # Replace None with 'N/A'
                writer.writerow(row)

            return response<|MERGE_RESOLUTION|>--- conflicted
+++ resolved
@@ -5,9 +5,6 @@
 # file, You can obtain one at https://mozilla.org/MPL/2.0/.
 from collections import defaultdict
 
-<<<<<<< HEAD
-from api.models import Aggregation, Prediction, Evaluation, Alerts
-=======
 from api.models import (
     Aggregation,
     Prediction,
@@ -16,17 +13,13 @@
     Metrics_long,
     Metrics,
 )
->>>>>>> 8b82d067
 
 from django.http import HttpResponseRedirect
 from django.shortcuts import render, redirect, get_object_or_404
-<<<<<<< HEAD
-=======
 from django.http import HttpResponse
 
 import json
 import csv
->>>>>>> 8b82d067
 
 
 def index(request):
@@ -106,11 +99,8 @@
 
 def alerts(request):
     theme = request.session.get("is_dark_theme")
-<<<<<<< HEAD
-=======
-    smoothing = request.session.get("smoothing")
-    interpolation = request.session.get("interpolation")
->>>>>>> 8b82d067
+    smoothing = request.session.get("smoothing")
+    interpolation = request.session.get("interpolation")
     alarm_alerts = Alerts.objects.filter(category="alert").filter(active=True)
     warning_alerts = Alerts.objects.filter(category="warning").filter(active=True)
     info_alerts = Alerts.objects.filter(category="info").filter(active=True)
@@ -121,11 +111,8 @@
         "alerts.html",
         {
             "dark_theme": theme,
-<<<<<<< HEAD
-=======
-            "smoothing": smoothing,
-            "interpolation": interpolation,
->>>>>>> 8b82d067
+            "smoothing": smoothing,
+            "interpolation": interpolation,
             "alarms": alarm_alerts,
             "warnings": warning_alerts,
             "infos": info_alerts,
@@ -205,11 +192,6 @@
             "server_url": "http://127.0.0.1:8000/prediction/",
         },
     )
-
-
-def predict(request):
-    theme = request.session.get("is_dark_theme")
-    return render(request, "prediction_aggregation.html", {"dark_theme": theme})
 
 
 def evaluate(request):
