# Copyright (C) 2024-2025 DAI-Labor and others
#
# This Source Code Form is subject to the terms of the Mozilla Public
# License, v. 2.0. If a copy of the MPL was not distributed with this
# file, You can obtain one at https://mozilla.org/MPL/2.0/.
"""A collection of various types of federated worker nodes, implementing the same
interface for each federated node type. Each of them is able to learn cooperatively
on generic streaming data using a generic model, while also running predictions on
the samples of that data stream at every step.

Author: Fabian Hofmann
Modified: 04.04.24
"""

import argparse
import logging
import pathlib
import threading
from abc import ABC, abstractmethod
from queue import Empty
from time import sleep, time
from typing import Callable, cast, Optional

import numpy as np
import tensorflow as tf

from daisy.chord import ChordDHTPeer
from daisy.communication import StreamEndpoint
from daisy.data_sources import (
    DataHandler,
    DataProcessor,
    PcapDataSource,
    packet_to_dict,
    select_feature,
    default_f_features,
    demo_202312_label_data_point,
    dict_to_numpy_array,
    default_nn_aggregator,
)
from daisy.evaluation import ConfMatrSlidingWindowEvaluation
from daisy.federated_learning import (
    FederatedModel,
    ModelAggregator,
    FederatedIFTM,
    FedAvgAggregator,
    TFFederatedModel,
    MadTM,
)


# TODO Future Work: Defining granularity of logging in inits
# TODO Future Work: Args for client-side ports in init

from daisy.src.daisy.model_poisoning.model_poisoning import model_poisoning


class FederatedOnlineNode(ABC):
    """Abstract class for generic federated nodes, that learn cooperatively on
    generic streaming data using a generic model, while also running predictions on
    the samples of that data stream at every step. This class in its core wraps
    itself around various other classes of this framework to perform the following
    tasks:

        * DataHandler: Handler to draw data point samples from. Is done a number of
        times (batch size) before each step.

        * FederatedModel: Actual model to be fitted and run predictions alternatingly
        at each step at runtime.

        * StreamEndpoint: The generic aggregation servers for result reporting and
        evaluation, to be extended depending on topology (see aggregator.py).
            - Evaluator: Used to report evaluation results to a centralized server.
            - Aggregator: Used to report prediction results to a centralized server.

    All of this is done in multithreaded manner, allowing any implementation to be
    synchronously or asynchronously federated, with a centralized master node or any
    other topology for the nodes that learn together. To accomplish this,
    the following methods must be implemented:

        * setup(): Setup function for any state variables called during start,

        * cleanup(): Cleanup function for any stat variables called during stopping.

        * sync_fed_update(): Singular, synchronous federated update step.

        * create_async_fed_learner(): Continuous, asynchronous federated update loop.
    """

    _logger: logging.Logger

    _data_handler: DataHandler
    _batch_size: int
    _minibatch_inputs: list
    _minibatch_labels: list

    _model: FederatedModel
    _m_lock: threading.Lock

    _label_split: int
    _supervised: bool
    _metrics: list[tf.keras.metrics.Metric]

    _eval_serv: Optional[StreamEndpoint]
    _aggr_serv: Optional[StreamEndpoint]

    _sync_mode: bool
    _update_interval_s: int
    _update_interval_t: int
    _s_since_update: int
    _t_last_update: float
    _u_lock: threading.Lock

    _loc_learner: threading.Thread
    _fed_updater: threading.Thread
    _started: bool
    _completed = threading.Event

    def __init__(
        self,
        data_handler: DataHandler,
        batch_size: int,
        model: FederatedModel,
        name: str = "",
        label_split: int = 2**32,
        supervised: bool = False,
        metrics: list[tf.keras.metrics.Metric] = None,
        eval_server: tuple[str, int] = None,
        aggr_server: tuple[str, int] = None,
        sync_mode: bool = True,
        update_interval_s: int = None,
        update_interval_t: int = None,
    ):
        """Creates a new federated online node. Note that by default, the node never
        performs a federated update step; one of the intervals has to be set for that.

        :param data_handler: Data handler of data stream to draw data points from.
        :param batch_size: Minibatch size for each prediction-fitting step.
        :param model: Actual model to be fitted and run predictions on in online manner.
        :param name: Name of federated online node for logging purposes.
        :param label_split: Split index within data point vector between input and
        true label(s). Default is no labels.
        :param supervised: Learning mode for model (supervised/unsupervised). Default
        is unsupervised.
        :param metrics: Evaluation metrics to update at each step/minibatch. Default
        has no evaluation at all.
        :param eval_server: Address of evaluation server (see aggregator.py).
        :param aggr_server: Address of aggregation server (see aggregator.py).
        :param sync_mode: Federated updating mode for node (sync/async). Default is
        synchronized.
        :param update_interval_s: Federated updating interval, defined by samples;
        every X samples, do a sync update.
        :param update_interval_t: Federated updating interval, defined by time; every
        X seconds, do a sync update.
        """
        self._logger = logging.getLogger(name)
        self._logger.info("Initializing federated online node...")

        self._data_handler = data_handler
        self._batch_size = batch_size
        self._minibatch_inputs = []
        self._minibatch_labels = []

        self._model = model
        self._m_lock = threading.Lock()

        if label_split == 2**32 and (
            supervised or metrics is None or len(metrics) == 0
        ):
            raise ValueError("Supervised and/or evaluation mode requires labels!")
        self._label_split = label_split
        self._supervised = supervised
        self._metrics = metrics

        self._eval_serv = None
        if eval_server is not None:
            self._eval_serv = StreamEndpoint(
                name="EvalServer",
                remote_addr=eval_server,
                acceptor=False,
                multithreading=True,
            )
        self._aggr_serv = None
        if aggr_server is not None:
            self._aggr_serv = StreamEndpoint(
                name="AggrServer",
                remote_addr=aggr_server,
                acceptor=False,
                multithreading=True,
            )

        self._sync_mode = sync_mode
        self._update_interval_s = update_interval_s
        self._update_interval_t = update_interval_t
        self._s_since_update = 0
        self._t_last_update = time()
        self._u_lock = threading.Lock()

        self._started = False
        self._completed = threading.Event()
        self._logger.info("Federated online node initialized.")

    def start(self, blocking: bool = False):
        """Starts the federated online node, along with any underlying endpoints,
        data handler, and any other object by an extension of this class (see setup(
        )). Non-blocking.

        :param blocking: Whether the node should block until all data points have
        been processed.
        :return: Event object to check completion state of federated node, i.e. whether
        it has processed every data point and may be closed.
        :raises RuntimeError: If federated online node has already been started.
        """
        self._logger.info("Starting federated online node...")
        if self._started:
            raise RuntimeError("Federated online node has already been started!")
        self._started = True
        _try_ops(
            lambda: self._data_handler.open(),
            lambda: self._eval_serv.start(),
            lambda: self._aggr_serv.start(),
            logger=self._logger,
        )
        self._logger.info("Performing further setup...")
        self.setup()

        self._loc_learner = threading.Thread(
            target=self._create_loc_learner, daemon=True
        )
        self._loc_learner.start()
        if not self._sync_mode:
            self._logger.info("Async learning detected, starting fed learner thread...")
            self._fed_updater = threading.Thread(
                target=self.create_async_fed_learner, daemon=True
            )
            self._fed_updater.start()
        self._logger.info("Federated online node started.")

        if blocking:
            self._completed.wait()
            self._logger.info("Node has processed all data points and may be closed.")
        return self._completed

    @abstractmethod
    def setup(self):
        """Setup function that must be implemented, called during start(); sets any
        new internal state variables and objects up used during the federated
        updating process, both for synchronous and asynchronous learning.

        Note that any such instance attribute should be initialized within an
        extension of the __init_() method.
        """
        raise NotImplementedError

    def stop(self):
        """Stops the federated online node, along with any underlying endpoints,
        data handlers, and any other object by an extension of this class (see
        cleanup()).

        :raises RuntimeError: If federated online node has not been started.
        """
        self._logger.info("Stopping federated online node...")
        if not self._started:
            raise RuntimeError("Federated online node has not been started!")
        self._started = False
        _try_ops(
            lambda: self._data_handler.close(),
            lambda: self._eval_serv.stop(shutdown=True),
            lambda: self._aggr_serv.stop(shutdown=True),
            logger=self._logger,
        )
        self._logger.info("Performing further cleanup...")
        self.cleanup()

        self._loc_learner.join()
        if not self._sync_mode:
            self._logger.info(
                "Async learning detected, waiting for fed learner thread to stop..."
            )
            self._fed_updater.join()
        self._logger.info("Federated online node stopped.")

    @abstractmethod
    def cleanup(self):
        """Cleanup function that must be implemented, called during stop(); resets
        any new internal state variables and objects up used during the federated
        updating process, both for synchronous and asynchronous learning.
        """
        raise NotImplementedError

    def _create_loc_learner(self):
        """Starts the loop to retrieve samples from the data handler, arranging them
        into minibatches and running predictions and fittings on them and the
        federated model. If set, also initiates synchronous federated update steps if
        sample/time intervals are satisfied.
        """
        self._logger.info("AsyncLearner: Starting...")
        try:
            for sample in self._data_handler:
                self._logger.debug(
                    "AsyncLearner: Appending sample to current minibatch..."
                )
                self._minibatch_inputs.append(sample[: self._label_split])
                self._minibatch_labels.append(sample[self._label_split :])

                if len(self._minibatch_inputs) > self._batch_size:
                    self._logger.debug("AsyncLearner: Processing full minibatch...")
                    with self._m_lock:
                        self._process_batch()
                    with self._u_lock:
                        self._s_since_update += self._batch_size

                if self._sync_mode:
                    self.sync_fed_update_check()
        except RuntimeError:
            # stop() was called
            pass
        self._logger.info("AsyncLearner: Data source exhausted, or node closed.")
        self._completed.set()

    def _process_batch(self):
        """Processes the current batch for both running a prediction and fitting the
        federated model around it. Also sends results to both the aggregation and the
        evaluation server, if available and provided in the beginning,
        before flushing the minibatch window.
        """
        self._logger.debug("AsyncLearner: Arranging full minibatch for processing...")
        x_data, y_true = (
            np.array(self._minibatch_inputs),
            np.array(self._minibatch_labels),
        )

        self._logger.debug("AsyncLearner: Processing minibatch...")
        y_pred = self._model.predict(x_data)
        self._logger.debug(
            f"AsyncLearner: Prediction results for minibatch: {(x_data, y_pred)}"
        )
        if self._aggr_serv is not None:
            self._aggr_serv.send((x_data, y_pred))
        if len(self._metrics) > 0:
            eval_res = {metric.name: metric(y_true, y_pred) for metric in self._metrics}
            self._logger.debug(
                f"AsyncLearner: Evaluation results for minibatch: {eval_res}"
            )
            if self._eval_serv is not None:
                self._eval_serv.send(
                    {
                        metric.name: {x: y.numpy() for x, y in metric.result().items()}
                        for metric in self._metrics
                    }
                )

        self._model.fit(x_data, y_true)
        self._logger.debug("AsyncLearner: Minibatch processed, cleaning window ...")
        self._minibatch_inputs, self._minibatch_labels = [], []

    def sync_fed_update_check(self):
        """Checks whether the conditions for a synchronous federated update step are
        met and performs it."""
        if (
            self._update_interval_s is not None
            and self._s_since_update > self._update_interval_s
            or self._update_interval_t is not None
            and time() - self._t_last_update > self._update_interval_t
        ):
            self._logger.debug(
                "AsyncLearner: Initiating synchronous federated update step..."
            )
            self.fed_update()
            self._s_since_update = 0
            self._t_last_update = time()

    @abstractmethod
    def fed_update(self):
        """Singular, synchronous federated update step for the underlying model of
        the federated online node. Encapsulates all that is necessary,
        from communication to other nodes, to transferring of one's own model (if
        necessary) to the model update itself.

        Note that any update of federated models while fitting or prediction is done
        will result in race conditions and unsafe states! It is therefore crucial to
        use the _m_lock instance variable to synchronize access to the model. Using
        this lock object, one can also manage when and how the other thread is able
        to use the model during any update step (if updating is done in
        semi-synchronous manner).

        Note this could also be used for semi-async federated update steps, where the
        updating happens asynchronously, however the update step within a single
        federated node is synchronous. If this is desired, create_async_fed_learner()
        could use this method for the actual update procedure.
        """
        raise NotImplementedError

    @abstractmethod
    def create_async_fed_learner(self):
        """Continuous, asynchronous federated update loop, that runs concurrently to
        the thread of create_local_learner(), to update the underlying model of the
        federated online node. Must use the _started semaphore to exit the loop in
        case the node is stopped (see stop()).

        Note that any update of federated models while fitting or prediction is done
        will result in race conditions and unsafe states! It is therefore crucial to
        use the _m_lock instance variable to synchronize access to the model. Using
        this lock object, one can also manage when and how the other thread is able
        to use the model during any update step (if updating is done in
        semi-synchronous manner).

        For coordination/planning when to perform an update, any implementation can
        also use existing state variables also used in the synchronous
        create_local_learner(), see: _update_interval_s, _update_interval_t,
        _s_since_update, _t_last_update, for sample- or time-based updating periods.
        Access to these variables must also be synchronized, using the _u_lock
        instance variable.
        """
        raise NotImplementedError

    def __del__(self):
        if self._started:
            self.stop()


class FederatedOnlineClient(FederatedOnlineNode):
    """Centralized federated learning is the simplest federated approach, since any
    client in the topology, while learning by itself, always reports to the same
    centralized server that aggregate the models in their stead.

    This implementation follows the FedAvg approach, i.e. the client reports its
    model's parameters to the server either in fixed intervals, either time-based or
    sample-based (like the implemented abstract class), or when called upon (sampled
    FedAvg), before receiving the new global model that replaces the local one.
    However, it is not fixed how the model aggregation server decides how the
    different models get aggregated; whether it happens in synchronized fashion or
    for each reporting client individually (see aggregator.py)
    """

    _m_aggr_server: StreamEndpoint
    _timeout: int

    def __init__(
        self,
        data_handler: DataHandler,
        batch_size: int,
        model: FederatedModel,
        m_aggr_server: tuple[str, int],
        timeout: int = 10,
        name: str = "",
        label_split: int = 2**32,
        supervised: bool = False,
        metrics: list[tf.keras.metrics.Metric] = None,
        eval_server: tuple[str, int] = None,
        aggr_server: tuple[str, int] = None,
        sync_mode: bool = True,
        update_interval_s: int = None,
        update_interval_t: int = None,
        poisoning_mode: str = None,
    ):
        """Creates a new federated online client.

        :param data_handler: Data handler of data stream to draw data points from.
        :param batch_size: Minibatch size for each prediction-fitting step.
        :param model: Actual model to be fitted and run predictions on in online manner.
        :param m_aggr_server: Address of centralized model aggregation server
        (see aggregator.py).
        :param timeout: Timeout for waiting to receive global model updates from
        model aggregation server.
        :param name: Name of federated online node for logging purposes.
        :param label_split: Split index within data point vector between input and
        true label(s). Default is no labels.
        :param supervised: Learning mode for model (supervised/unsupervised). Default
        is unsupervised.
        :param metrics: Evaluation metrics to update at each step/minibatch. Default
        has no evaluation at all.
        :param eval_server: Address of evaluation server (see aggregator.py).
        :param aggr_server: Address of aggregation server (see aggregator.py).
        :param sync_mode: Federated updating mode for node (sync/async). Default is
        synchronized. If async, allows the aggregation server to trigger an update
        step if neither of the intervals are set.
        :param update_interval_s: Federated updating interval, defined by samples;
        every X samples, do an update step.
        :param update_interval_t: Federated updating interval, defined by time; every
        X seconds, do an update step.
        """
        super().__init__(
            data_handler=data_handler,
            batch_size=batch_size,
            model=model,
            name=name,
            label_split=label_split,
            supervised=supervised,
            metrics=metrics,
            eval_server=eval_server,
            aggr_server=aggr_server,
            sync_mode=sync_mode,
            update_interval_s=update_interval_s,
            update_interval_t=update_interval_t,
        )

        self._m_aggr_server = StreamEndpoint(
            name="MAggrServer",
            remote_addr=m_aggr_server,
            acceptor=False,
            multithreading=True,
        )
        self._timeout = timeout
        self._poisoningMode = poisoning_mode

    def setup(self):
        _try_ops(lambda: self._m_aggr_server.start(), logger=self._logger)

    def cleanup(self):
        _try_ops(lambda: self._m_aggr_server.stop(shutdown=True), logger=self._logger)

    def fed_update(self):
        """Sends the client's local model's parameters to the model aggregation
        server, before receiving the global model, and updating the local one with
        it. Note this indeed blocks the local learner thread from processing further
        even when async is enabled, since the model cannot be used during update
        periods.

        Note that even though the endpoint seemingly guarantees that messages are
        delivered and also in order, the remote aggregation server could also fail,
        discard messages due to an overflow on the application layer, etc.. This
        means for a truly synchronized federated update to take place, clients must
        allow federated update steps to be skipped, since otherwise, it would block
        online detection/learning.
        """
        with self._m_lock:
            current_params = self._model.get_parameters()
            self._logger.info("Model Parameters:")
            for i in current_params:
                if not (isinstance(i, int) or isinstance(i, float)):
                    self._logger.info(i.shape)
                else:
                    self._logger.info(i)

            poisoned_params = model_poisoning(current_params, self._poisoningMode, self._model)
            self._m_aggr_server.send(poisoned_params)


            self._logger.debug(
                "Receiving global model parameters from model aggregation server..."
            )
            try:
                m_aggr_msg = self._m_aggr_server.receive(timeout=self._timeout)
                if not isinstance(m_aggr_msg, list):
                    self._logger.warning(
                        "Received message from model aggregation server "
                        "does not contain parameters!"
                    )
                    return
            except TimeoutError:
                self._logger.warning(
                    "Timeout triggered. No message received "
                    "from model aggregation server!"
                )
                return

            if self._poisoningMode is None or self._poisoningMode == "inverse":
                self._logger.debug("Updating local model with global parameters...")
                new_params = cast(np.array, m_aggr_msg)
                self._model.set_parameters(new_params)

    def create_async_fed_learner(self):
        """Starts the loop to check whether the conditions for a synchronized
        federated updating step are met, before initiating the update. This is either
        done based on set sample/time intervals or when called upon by the
        aggregation server.
        """
        self._logger.info("AsyncUpdater: Starting...")
        while self._started:
            self._logger.debug(
                "AsyncUpdater: Performing federated update step checks..."
            )
            try:
                if self._update_interval_t is not None:
                    self._logger.debug(
                        "AsyncUpdater: Time-based federated updating initiated..."
                    )
                    self.fed_update()
                    sleep(self._update_interval_t)
                elif self._update_interval_s is not None:
                    with self._u_lock:
                        if self._s_since_update > self._update_interval_s:
                            self._logger.debug(
                                "AsyncUpdater: Sample-based federated "
                                "updating initiated..."
                            )
                            self.fed_update()
                            self._s_since_update = 0
                    sleep(1)
                else:
                    self._logger.debug(
                        "AsyncUpdater: Sampled federated updating initiated..."
                    )
                    self.sampled_fed_update()
            except RuntimeError:
                # stop() was called
                break
        self._logger.info("AsyncUpdater: Stopping...")

    def sampled_fed_update(self):
        """Performs a sampled federated update step, waiting for the model
        aggregation server to call upon the federated (client) node, before either
        updating the model with the parameters received directly or initiating the
        updating step.
        """
        self._logger.debug(
            "AsyncUpdater: Receiving message from model aggregation server..."
        )
        try:
            m_aggr_msg = self._m_aggr_server.receive(timeout=self._timeout)
        except TimeoutError:
            self._logger.warning(
                "AsyncUpdater: Timeout triggered. No message received "
                "from model aggregation server!"
            )
            return
        if isinstance(m_aggr_msg, list):
            with self._m_lock:
                self._logger.debug(
                    "AsyncUpdater: Updating local model "
                    "with received global parameters..."
                )
                new_params = cast(np.array, m_aggr_msg)
                self._model.set_parameters(new_params)
        else:
            self._logger.debug(
                "AsyncUpdater: Request for sampled federated update received..."
            )
            self.fed_update()


class FederatedOnlinePeer(FederatedOnlineNode):
<<<<<<< HEAD
    """
    :var _peers: TBD
    :var _topology: TBD
=======
    """TODO by @lotta
    TODO Tit for Tat parameter
>>>>>>> 92127f3e
    """

    _topology: ChordDHTPeer
    _topology_thread: threading.Thread
    _addr: tuple[str, int]
    _dht_join_addr: tuple[str, int]

    _m_aggr: ModelAggregator
    _num_peers: int
    _choked_peers: set

    model: FederatedModel

    _logger: logging.Logger

    def __init__(
        self,
        data_handler: DataHandler,
        batch_size: int,
        model: FederatedModel,
        m_aggr: ModelAggregator,
        port: int,
        name: str = "",
        label_split: int = 2**32,
        supervised: bool = False,
        metrics: list[tf.keras.metrics.Metric] = None,
        eval_server: tuple[str, int] = None,
        aggr_server: tuple[str, int] = None,
        update_interval_s: int = None,
        update_interval_t: int = None,
        dht_join_addr: tuple[str, int] = None,
        num_peers: int = 4,
    ):
        """Creates a new federated online peer.

        :param data_handler: Data handler of data stream to draw data points from.
        :param batch_size: Minibatch size for each prediction-fitting step.
        :param model: Actual model to be fitted and run predictions on in online manner.
        :param m_aggr: Model aggregator for local model aggregation.
        :param name: Name of federated online node for logging purposes.
        :param label_split: Split index within data point vector between input and
        true label(s). Default is no labels.
        :param supervised: Learning mode for model (supervised/unsupervised). Default
        is unsupervised.
        :param metrics: Evaluation metrics to update at each step/minibatch. Default
        has no evaluation at all.
        :param eval_server: Address of evaluation server (see aggregator.py).
        :param aggr_server: Address of aggregation server (see aggregator.py).
        :param sync_mode: Federated updating mode for node (sync/async). Default is
        synchronized.
        :param update_interval_s: Federated updating interval, defined by samples;
        every X samples, do a sync update.
        :param update_interval_t: Federated updating interval, defined by time; every
        X seconds, do a sync update.
        """
        super().__init__(
            data_handler=data_handler,
            batch_size=batch_size,
            model=model,
            name=name,
            label_split=label_split,
            supervised=supervised,
            metrics=metrics,
            eval_server=eval_server,
            aggr_server=aggr_server,
            sync_mode=False,
            update_interval_s=update_interval_s,
            update_interval_t=update_interval_t,
        )
        self._addr = ("127.0.0.1", port)
        self._dht_join_addr = dht_join_addr
        self._m_aggr = m_aggr
        self._topology = ChordDHTPeer(addr=self._addr, cluster_size=num_peers)
        self._num_peers = num_peers
        self._choked_peers = set()
        self._started = False

        self._logger = logging.getLogger("FED_NODE")
        self._logger.setLevel(logging.INFO)

    def setup(self):
        """ """
        # start dht
        self._topology_thread = threading.Thread(
            target=lambda: self._topology.start(self._dht_join_addr), daemon=True
        )
        self._topology_thread.start()
        return

    def cleanup(self):
        """TODO implement"""
        raise NotImplementedError

    def fed_update(self, models: list[list[np.ndarray]] = None):
        """ """
        if models is not None and len(models) > 0:
            self._logger.info(
                f"Calculating federated Update with {len(models)} models."
            )
            self._model.set_parameters(self._m_aggr.aggregate(models))
            self._logger.info("Model metrics: ")

    def create_async_fed_learner(self):
        """ """
        # TODO sample based/ time based
        # TODO favoritenliste mit peers die schonal geantwortet haben
        #  wann/wie oft wird optimistic unchoking durchgeführt,
        #  wann/wie oft tit for tat -> Paper sagt alle 10 sek. default
        start = time()
        tft_timer = start
        auto_modelsharing_timer = start
        full_unchoke_timer = start
        models = []
        while self._started:
            if time() - full_unchoke_timer >= 60:
                self._choked_peers.clear()
            if time() - auto_modelsharing_timer >= 30:
                self._send_model_and_choke_receiving_peer()
                auto_modelsharing_timer = time()
            if time() - tft_timer >= 10:
                models = self._tit_for_tat()
                tft_timer = time()
            if models and len(models) >= 4:
                with self._m_lock:
                    models.append(self._model.get_parameters())
                    self.fed_update(models)
                models.clear()
            else:
                sleep(1)

    def _send_model_and_choke_receiving_peer(self):
        # best effort solution, take what is there
        peers = self._get_peers_for_cluster()
        for peer in peers:
            if peer in self._choked_peers:
                continue
            with self._m_lock:
                self._topology.fed_models_outgoing.put(
                    (peer, self._model.get_parameters())
                )
                self._choked_peers.add(peer)

    def _get_peers_for_cluster(self):
        peers = set()
        while len(peers) < self._num_peers:
            try:
                peers.add(self._topology.fed_peers.get_nowait())
            except Empty:
                self._logger.info(
                    f"Sampled {len(self._choked_peers)} Peers from Network."
                )
                return peers

    def _tit_for_tat(self) -> list[list[np.ndarray]]:
        fed_peers_and_models = self._get_peer_models_from_topology_queue()
        fed_models = []
        for fed_peer in fed_peers_and_models:
            fed_model = fed_peers_and_models[fed_peer]
            if fed_peer in self._choked_peers:
                self._choked_peers.remove(fed_peer)
            else:
                self._topology.fed_models_outgoing.put((fed_peer, fed_model))
            fed_models.append(fed_model)
        return fed_models

    def _get_peer_models_from_topology_queue(self):
        fed_peers_and_models = {}
        while len(fed_peers_and_models) < self._num_peers:
            try:
                fed_peer, fed_model = self._topology.fed_models_incoming.get_nowait()
                fed_peers_and_models[fed_peer] = fed_model
            except Empty:
                self._logger.info(
                    f"Retrieved {len(fed_peers_and_models)} Models from network."
                )
                return fed_peers_and_models


def _try_ops(*operations: Callable, logger: logging.Logger):
    """Takes a number of callable objects and executes them sequentially, each time
    logging any arising attribute and runtime errors. Caution is advised when using
    this function, especially if the potential erroneous behavior is not expected!

    :param operations: One or multiple callables that are to be executed.
    :param logger: Logger to log any error in full detail.
    """
    for op in operations:
        try:
            op()
        except (AttributeError, RuntimeError) as e:
            logger.warning(
                f"{e.__class__.__name__}({e}) while trying to execute {op}: {e}"
            )


if __name__ == "__main__":
    logging.basicConfig(
        format="%(asctime)s %(levelname)-8s %(name)-10s %(message)s",
        datefmt="%Y-%m-%d %H:%M:%S",
        level=logging.INFO,
    )

    parser = argparse.ArgumentParser(
        description=__doc__, formatter_class=argparse.ArgumentDefaultsHelpFormatter
    )
    parser.add_argument("--port", type=int, default=None, help="Port of peer")
    parser.add_argument(
        "--joinPort", type=int, default=None, help="Port of peer to join dht on"
    )
    parser.add_argument(
        "--evalServ",
        default="localhost",
        metavar="",
        help="IP or hostname of evaluation server",
    )
    parser.add_argument(
        "--evalServPort",
        type=int,
        default=8001,
        choices=range(1, 65535),
        metavar="",
        help="Port of evaluation server",
    )
    parser.add_argument(
        "--pcapBasePath",
        type=pathlib.Path,
        default="/home/fabian/Repositories/datasets/v2x_2023-03-06",
        metavar="",
        help="Path to the march23 v2x dataset directory (root)",
    )
    parser.add_argument(
        "--clientId",
        type=int,
        choices=[2, 5],
        required=True,
        help="ID of client (decides which data to draw from set)",
    )
    parser.add_argument(
        "--batchSize",
        type=int,
        default=256,
        metavar="",
        help="Batch size during processing of data "
        "(mini-batches are multiples of that argument)",
    )
    args = parser.parse_args()

    eval_serv = None
    if args.evalServ != "0.0.0.0":
        eval_serv = (args.evalServ, args.evalServPort)

    # Model
    optimizer = tf.keras.optimizers.Adam(learning_rate=0.01)
    loss = tf.keras.losses.MeanAbsoluteError()
    id_fn = TFFederatedModel.get_fae(
        input_size=65,
        optimizer=optimizer,
        loss=loss,
        batch_size=args.batchSize,
        epochs=1,
    )

    t_m = MadTM(window_size=args.batchSize * 8, threshold=2.2)
    err_fn = tf.keras.losses.MeanAbsoluteError(reduction=tf.keras.losses.Reduction.NONE)
    model = FederatedIFTM(identify_fn=id_fn, threshold_m=t_m, error_fn=err_fn)

    metrics = [ConfMatrSlidingWindowEvaluation(window_size=args.batchSize * 8)]

    source = PcapDataSource(
        f"{args.pcapBasePath}/diginet-cohda-box-dsrc{args.clientId}"
    )
    processor = (
        DataProcessor()
        .add_func(lambda o_point: packet_to_dict(o_point))
        .add_func(
            lambda o_point: select_feature(
                d_point=o_point, f_features=default_f_features, default_value=np.nan
            )
        )
        .add_func(
            lambda o_point: demo_202312_label_data_point(
                client_id=args.clientId, d_point=o_point
            )
        )
        .add_func(
            lambda o_point: dict_to_numpy_array(
                d_point=o_point, nn_aggregator=default_nn_aggregator
            )
        )
    )
    data_handler = DataHandler(data_source=source, data_processor=processor)

    join_addr = None
    if args.joinPort:
        join_addr = ("127.0.0.1", args.joinPort)
    federated_node = FederatedOnlinePeer(
        data_handler=data_handler,
        model=model,
        batch_size=args.batchSize * 8,
        m_aggr=FedAvgAggregator(),
        eval_server=eval_serv,
        port=int(args.port),
        metrics=metrics,
        dht_join_addr=join_addr,
        label_split=65,
    )
    federated_node.start()
    input("Press Enter to stop peer...")
    federated_node.stop()<|MERGE_RESOLUTION|>--- conflicted
+++ resolved
@@ -11,6 +11,8 @@
 Author: Fabian Hofmann
 Modified: 04.04.24
 """
+# TODO Future Work: Defining granularity of logging in inits
+# TODO Future Work: Args for client-side ports in init
 
 import argparse
 import logging
@@ -532,9 +534,10 @@
                 else:
                     self._logger.info(i)
 
-            poisoned_params = model_poisoning(current_params, self._poisoningMode, self._model)
+            poisoned_params = model_poisoning(
+                current_params, self._poisoningMode, self._model
+            )
             self._m_aggr_server.send(poisoned_params)
-
 
             self._logger.debug(
                 "Receiving global model parameters from model aggregation server..."
@@ -630,14 +633,8 @@
 
 
 class FederatedOnlinePeer(FederatedOnlineNode):
-<<<<<<< HEAD
-    """
-    :var _peers: TBD
-    :var _topology: TBD
-=======
     """TODO by @lotta
     TODO Tit for Tat parameter
->>>>>>> 92127f3e
     """
 
     _topology: ChordDHTPeer
