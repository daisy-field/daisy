# Copyright (C) 2024-2025 DAI-Labor and others
#
# This Source Code Form is subject to the terms of the Mozilla Public
# License, v. 2.0. If a copy of the MPL was not distributed with this
# file, You can obtain one at https://mozilla.org/MPL/2.0/.
"""A generative worker node, using the federated GAN to add synthetic data to the local
model training.

Author: Seraphin Zunzer
Modified: 13.01.25
"""

from time import sleep, time
from typing import cast

import matplotlib.pyplot as plt
import numpy as np
import pandas as pd
import seaborn as sns
import tensorflow as tf
from sklearn.preprocessing import MinMaxScaler

from daisy.communication import StreamEndpoint
from daisy.data_sources import DataHandler
from daisy.federated_ids_components import FederatedOnlineNode
from daisy.federated_ids_components.node import _try_ops
from daisy.federated_learning import FederatedModel
from daisy.personalized_fl_components.generative.generative_model import GenerativeModel
from daisy.model_poisoning.model_poisoning import model_poisoning


class pflGenerativeNode(FederatedOnlineNode):
    """Implementation of a federated online node, using a generative model
    for the knowledge exchange in personalized federated learning.
    In pFL, the local nodes model differ. Therefore, a generative model is trained and
    exchanged in a federated manner,
    to locally create augmented data of other nodes."""

    _m_aggr_server: StreamEndpoint
    _timeout: int
    round: int
    name = ""

    def __init__(
        self,
        data_handler: DataHandler,
        batch_size: int,
        model: FederatedModel,
        generative_model: GenerativeModel,
        m_aggr_server: tuple[str, int],
        timeout: int = 10,
        name: str = "",
        label_split: int = 2**32,
        supervised: bool = False,
        metrics: list[tf.keras.metrics.Metric] = None,
        eval_server: tuple[str, int] = None,
        aggr_server: tuple[str, int] = None,
        sync_mode: bool = True,
        update_interval_s: int = None,
        update_interval_t: int = None,
        poisoning_mode: str = None,
    ):
        """Creates a new federated online client for data augmentation. Now,
        additionally to the local node, a generative model is stored in the node.

        :param data_handler: Data handler of data stream to draw data points from.
        :param batch_size: Minibatch size for each prediction-fitting step.
        :param model: Actual model to be fitted and run predictions on in online manner.
        :param m_aggr_server: Address of centralized model aggregation server
        (see aggregator.py).
        :param timeout: Timeout for waiting to receive global model updates from
        model aggregation server.
        :param name: Name of federated online node for logging purposes.
        :param label_split: Split index within data point vector between input and
        true label(s). Default is no labels.
        :param supervised: Learning mode for model (supervised/unsupervised). Default
        is unsupervised.
        :param metrics: Evaluation metrics to update at each step/minibatch. Default
        has no evaluation at all.
        :param eval_server: Address of evaluation server (see aggregator.py).
        :param aggr_server: Address of aggregation server (see aggregator.py).
        :param sync_mode: Federated updating mode for node (sync/async). Default is
        synchronized. If async, allows the aggregation server to trigger an update
        step if neither of the intervals are set.
        :param update_interval_s: Federated updating interval, defined by samples;
        every X samples, do an update step.
        :param update_interval_t: Federated updating interval, defined by time; every
        X seconds, do an update step.
        """
        super().__init__(
            data_handler=data_handler,
            batch_size=batch_size,
            model=model,
            name=name,
            label_split=label_split,
            supervised=supervised,
            metrics=metrics,
            eval_server=eval_server,
            aggr_server=aggr_server,
            sync_mode=sync_mode,
            update_interval_s=update_interval_s,
            update_interval_t=update_interval_t,
        )
        self._generative_model = generative_model
        self.name = name
        self._m_aggr_server = StreamEndpoint(
            name="MAggrServer",
            remote_addr=m_aggr_server,
            acceptor=False,
            multithreading=True,
        )
        self._timeout = timeout
        self._poisoningMode = poisoning_mode
        self.round = 0
        self.scaler = MinMaxScaler()

    def setup(self):
        _try_ops(lambda: self._m_aggr_server.start(), logger=self._logger)

    def cleanup(self):
        _try_ops(lambda: self._m_aggr_server.stop(shutdown=True), logger=self._logger)

    def fed_update(self):
        """Sends the client's local model's parameters to the model aggregation
        server, before receiving the global model, and updating the local one with
        it. Note this indeed blocks the local learner thread from processing further
        even when async is enabled, since the model cannot be used during update
        periods.

        Note that even though the endpoint seemingly guarantees that messages are
        delivered and also in order, the remote aggregation server could also fail,
        discard messages due to an overflow on the application layer, etc.. This
        means for a truly synchronized federated update to take place, clients must
        allow federated update steps to be skipped, since otherwise, it would block
        online detection/learning.
        """
        with self._m_lock:
            current_params = self._generative_model.get_parameters()
            self._logger.info("Retreived parameters of GAN")
            for i in current_params:
                if not (isinstance(i, int) or isinstance(i, float)):
                    self._logger.debug(i.shape)
                else:
                    self._logger.debug(i)

            params = model_poisoning(current_params, self._poisoningMode, self._generative_model)
            self._m_aggr_server.send(params)

            self._logger.info(
                "Receiving global model parameters from model aggregation server..."
            )
            try:
                m_aggr_msg = self._m_aggr_server.receive(timeout=self._timeout)
                if not isinstance(m_aggr_msg, list):
                    self._logger.warning(
                        "Received message from model aggregation server "
                        "does not contain parameters!"
                    )
                    return
                else:
                    self._logger.warning(
                        "Received model parameters from aggregation server"
                    )
            except TimeoutError:
                self._logger.warning(
                    "Timeout triggered. No message received "
                    "from model aggregation server!"
                )
                return

            # Set local parameters to global parameters
            if self._poisoningMode is None or self._poisoningMode == "inverse":
                self._logger.debug("Updating local GAN with global parameters...")
                new_params = cast(np.array, m_aggr_msg)
                self._generative_model.set_parameters(new_params)

    def create_async_fed_learner(self):
        """Starts the loop to check whether the conditions for a synchronized
        federated updating step are met, before initiating the update. This is either
        done based on set sample/time intervals or when called upon by the
        aggregation server.
        """
        self._logger.info("AsyncUpdater: Starting...")
        while self._started:
            self._logger.debug(
                "AsyncUpdater: Performing federated update step checks..."
            )
            try:
                if self._update_interval_t is not None:
                    self._logger.debug(
                        "AsyncUpdater: Time-based federated updating initiated..."
                    )
                    self.fed_update()
                    sleep(self._update_interval_t)
                elif self._update_interval_s is not None:
                    with self._u_lock:
                        if self._s_since_update > self._update_interval_s:
                            self._logger.debug(
                                "AsyncUpdater: Sample-based federated "
                                "updating initiated..."
                            )
                            self.fed_update()
                            self._s_since_update = 0
                    sleep(1)
                else:
                    self._logger.debug(
                        "AsyncUpdater: Sampled federated updating initiated..."
                    )
                    self.sampled_fed_update()
            except RuntimeError:
                # stop() was called
                break
        self._logger.info("AsyncUpdater: Stopping...")

    def sampled_fed_update(self):
        """Performs a sampled federated update step, waiting for the model
        aggregation server to call upon the federated (client) node, before either
        updating the model with the parameters received directly or initiating the
        updating step.
        """
        self._logger.debug(
            "AsyncUpdater: Receiving message from model aggregation server..."
        )
        try:
            m_aggr_msg = self._m_aggr_server.receive(timeout=self._timeout)
        except TimeoutError:
            self._logger.warning(
                "AsyncUpdater: Timeout triggered. No message received "
                "from model aggregation server!"
            )
            return
        if isinstance(m_aggr_msg, list):
            with self._m_lock:
                self._logger.debug(
                    "AsyncUpdater: Updating local model "
                    "with received global parameters..."
                )
                new_params = cast(np.array, m_aggr_msg)
                self._generative_model.set_parameters(new_params)
        else:
            self._logger.debug(
                "AsyncUpdater: Request for sampled federated update received..."
            )
            self.fed_update()

    def _process_batch(self):
        """Processes the current batch for both running a prediction and fitting the
        generative model around the databatch. Augmented data from generative model is
        added to training batch used for training the local intrusion detection model.
        Also sends results to both the aggregation and the
        evaluation server, if available and provided in the beginning,
        before flushing the minibatch window.
        """
        self._logger.debug("AsyncLearner: Arranging full minibatch for processing...")
        x_data, y_true = (
            np.array(self._minibatch_inputs),
            np.array(self._minibatch_labels),
        )

        # self.create_heatmap(x_data,"", f"normal_{self.round}_{self.name}")

        self._logger.info("Created synthetic data, start training GAN...")
        self.scaler.fit(x_data)
        scaled = self.scaler.transform(x_data)

        self._generative_model.fit(scaled)
        self._logger.info("Finished training GAN...")

        self._logger.debug("AsyncLearner: Processing minibatch...")
        y_pred = self._model.predict(x_data)
        self._logger.debug(
            f"AsyncLearner: Pr" f"ediction results for minibatch: {(x_data, y_pred)}"
        )
        if self._aggr_serv is not None:
            self._aggr_serv.send((x_data, y_pred))
        if len(self._metrics) > 0:
            eval_res = {metric.name: metric(y_true, y_pred) for metric in self._metrics}
            self._logger.debug(
                f"AsyncLearner: Evaluation results for minibatch: {eval_res}"
            )
            if self._eval_serv is not None:
                self._eval_serv.send(
                    {
                        metric.name: {x: y.numpy() for x, y in metric.result().items()}
                        for metric in self._metrics
                    }
                )

        augmented_data = self._generative_model.create_synthetic_data(n=len(x_data))
        upscaled = self.scaler.inverse_transform(augmented_data)

        train_data = tf.concat([x_data, upscaled], axis=0)
        self._logger.info("Merged Augmented and Real Data")

        # self.create_heatmap(upscaled,"", f"synthetic_{self.round}_{self.name}")

        self.round += 1
        self._model.fit(train_data)
        self._logger.info("Prediction model trained")
        self._logger.debug("AsyncLearner: Minibatch processed, cleaning window ...")
        self._minibatch_inputs, self._minibatch_labels = [], []

    def sync_fed_update_check(self):
        """Checks whether the conditions for a synchronous federated update step are
        met and performs it.
        """
        if (
            self._update_interval_s is not None
            and self._s_since_update > self._update_interval_s
            or self._update_interval_t is not None
            and time() - self._t_last_update > self._update_interval_t
        ):
            self._logger.debug(
                "AsyncLearner: Initiating synchronous federated update step..."
            )
            self.fed_update()
            self._s_since_update = 0
            self._t_last_update = time()

    def create_heatmap(self, data, path: str, name: str):
        """
        Create a heatmap based of attributes data. Image ist saved under the given name
        at the given path. Useful to compare synthetic data correlations with real data
        correlations.

        :param data: dataset to create the heatmap from.
        :param path: location to store the image.
        :param name: title of the image, e.g. current number of iterations
        """
        df = pd.DataFrame(data)
        correlation_matrix = df.corr()
        fig = plt.figure(figsize=(10, 8))
        sns.heatmap(correlation_matrix, annot=False, cmap="coolwarm", fmt=".2f")
        plt.title(name)
<<<<<<< HEAD
        fig.savefig(path + name, dpi=fig.dpi)
=======
        fig.savefig(path + name, dpi=fig.dpi)

    def model_poisoning(self, current_params, poisoning_mode):
        """
        Function for poisoning model weights. Based on the current params and the
        poisoning mode, the function either retruns a list of random values, zeros or
        inverted parameters with the same shape as the original parameters. If poisoning
        mode is none, the original parameters are returned.

        :param current_params: List of current model weights.
        :param poisoning_mode: Poisoning mode, either None, zeros, random or inverse.
        :return: poisoned parameters
        """

        poisoned_params = []

        if poisoning_mode is None:
            self._logger.info("Send unpoisoned parameters")
            return current_params
        else:
            if poisoning_mode == "zeros":
                for layer in current_params:
                    if isinstance(layer, int) or isinstance(layer, float):
                        poisoned_params.append(0)
                    else:
                        poisoned_params.append(np.zeros_like(layer))
                self._generative_model.set_parameters(poisoned_params)  # new_params)
                self._logger.info("Model poisoning: Set GAN weights to zero")

            elif poisoning_mode == "random":
                for layer in current_params:
                    if isinstance(layer, int) or isinstance(layer, float):
                        poisoned_params.append(np.random.random())
                    else:
                        poisoned_params.append(np.random.random_sample(layer.shape))
                self._generative_model.set_parameters(poisoned_params)

            elif self._poisoningMode == "inverse":
                for layer in current_params:
                    poisoned_params.append(layer * -1)
                # Skipped setting new GAN parameters, as we need to inverse the real
                # GAN parameters next round

            self._logger.info("Poisoned Parameters:")
            for i in poisoned_params:
                if not (isinstance(i, int) or isinstance(i, float)):
                    self._logger.info(i.shape)
                else:
                    self._logger.info(i)
            self._logger.info("Send poisoned params to model aggregation server...")
            return poisoned_params
>>>>>>> ed6a66d5
<|MERGE_RESOLUTION|>--- conflicted
+++ resolved
@@ -332,58 +332,4 @@
         fig = plt.figure(figsize=(10, 8))
         sns.heatmap(correlation_matrix, annot=False, cmap="coolwarm", fmt=".2f")
         plt.title(name)
-<<<<<<< HEAD
-        fig.savefig(path + name, dpi=fig.dpi)
-=======
-        fig.savefig(path + name, dpi=fig.dpi)
-
-    def model_poisoning(self, current_params, poisoning_mode):
-        """
-        Function for poisoning model weights. Based on the current params and the
-        poisoning mode, the function either retruns a list of random values, zeros or
-        inverted parameters with the same shape as the original parameters. If poisoning
-        mode is none, the original parameters are returned.
-
-        :param current_params: List of current model weights.
-        :param poisoning_mode: Poisoning mode, either None, zeros, random or inverse.
-        :return: poisoned parameters
-        """
-
-        poisoned_params = []
-
-        if poisoning_mode is None:
-            self._logger.info("Send unpoisoned parameters")
-            return current_params
-        else:
-            if poisoning_mode == "zeros":
-                for layer in current_params:
-                    if isinstance(layer, int) or isinstance(layer, float):
-                        poisoned_params.append(0)
-                    else:
-                        poisoned_params.append(np.zeros_like(layer))
-                self._generative_model.set_parameters(poisoned_params)  # new_params)
-                self._logger.info("Model poisoning: Set GAN weights to zero")
-
-            elif poisoning_mode == "random":
-                for layer in current_params:
-                    if isinstance(layer, int) or isinstance(layer, float):
-                        poisoned_params.append(np.random.random())
-                    else:
-                        poisoned_params.append(np.random.random_sample(layer.shape))
-                self._generative_model.set_parameters(poisoned_params)
-
-            elif self._poisoningMode == "inverse":
-                for layer in current_params:
-                    poisoned_params.append(layer * -1)
-                # Skipped setting new GAN parameters, as we need to inverse the real
-                # GAN parameters next round
-
-            self._logger.info("Poisoned Parameters:")
-            for i in poisoned_params:
-                if not (isinstance(i, int) or isinstance(i, float)):
-                    self._logger.info(i.shape)
-                else:
-                    self._logger.info(i)
-            self._logger.info("Send poisoned params to model aggregation server...")
-            return poisoned_params
->>>>>>> ed6a66d5
+        fig.savefig(path + name, dpi=fig.dpi)